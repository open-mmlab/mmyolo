--- conflicted
+++ resolved
@@ -123,8 +123,8 @@
             results = transform(data_info)
             self.assertEqual(results['img_shape'], (640, 640, 3))
 
-<<<<<<< HEAD
-        # Test scale_factor and pad_param in LetterResize
+
+        # TODO: Testing the existence of multiple scale_factor and pad_param
         transform = [YOLOv5KeepRatioResize(scale=(1280, 1280)),
                      LetterResize(scale=(640, 640), pad_val=dict(img=144))]
         for _ in range(10):
@@ -133,40 +133,24 @@
             output_h, output_w = np.random.randint(100,
                                                    700), np.random.randint(
                                                        100, 700)
-=======
-        # TODO: Testing the existence of multiple scale_factor and pad_param
-        transform = [
-            YOLOv5KeepRatioResize(scale=(32, 32)),
-            LetterResize(scale=(64, 68))
-        ]
-        for _ in range(5):
-            input_h, input_w = np.random.randint(10, 50), np.random.randint(
-                10, 50)
-            output_h, output_w = np.random.randint(10, 50), np.random.randint(
-                10, 50)
->>>>>>> 8eac57aa
             data_info = dict(
                 img=np.random.random((input_h, input_w, 3)),
                 gt_bboxes=np.array([[0, 0, 5, 5]], dtype=np.float32),
                 batch_shape=np.array([output_h, output_w], dtype=np.int64))
             for t in transform:
                 data_info = t(data_info)
-<<<<<<< HEAD
             # because of the "math.round" operation,
             # it is unable to strictly restore the original input shape
             # we just validate the upper bound and the lower bound
             # (img_shape - pad_param) / scale_factor = input_shape
+            self.assertIn('scale_factor', data_info)
+            self.assertIn('pad_param', data_info)
             pad_param = data_info['pad_param'].reshape(-1, 2).sum(1)
             scale_factor = np.asarray(data_info['scale_factor'])
             self.assertTrue((np.ceil((data_info["img_shape"][:2] - pad_param + 1.) / scale_factor)
                              >= (input_h, input_w)).all())
             self.assertTrue((np.floor((data_info["img_shape"][:2] - pad_param - 1.) / scale_factor)
                              <= (input_h, input_w)).all())
-=======
-
-            self.assertIn('scale_factor', data_info)
-            self.assertIn('pad_param', data_info)
->>>>>>> 8eac57aa
 
 
 class TestYOLOv5KeepRatioResize(unittest.TestCase):

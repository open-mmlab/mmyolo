--- conflicted
+++ resolved
@@ -410,15 +410,9 @@
             transform = PPYOLOERandomDistort(
                 hue_cfg=dict(min=-18, max=18, prob=1.5))
 
-<<<<<<< HEAD
-        # test assertion for invalid transform_num
-        with self.assertRaises(AssertionError):
-            transform = PPYOLOERandomDistort(transform_num=5)
-=======
         # test assertion for invalid distortion_num
         with self.assertRaises(AssertionError):
             transform = PPYOLOERandomDistort(distortion_num=5)
->>>>>>> 4fca6027
 
         transform = PPYOLOERandomDistort()
         results = transform(copy.deepcopy(self.results))
@@ -465,15 +459,9 @@
         }
 
     def test_transform(self):
-<<<<<<< HEAD
-        # test assertion for invalid ratio
-        with self.assertRaises(AssertionError):
-            transform = PPYOLOERandomExpand(ratio=0.8)
-=======
         # test assertion for invalid expand_ratio
         with self.assertRaises(AssertionError):
             transform = PPYOLOERandomExpand(expand_ratio=0.8)
->>>>>>> 4fca6027
 
         # test assertion for invalid prob
         with self.assertRaises(AssertionError):

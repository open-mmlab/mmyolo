--- conflicted
+++ resolved
@@ -133,7 +133,6 @@
 ```
 
 ### 可视化相关
-<<<<<<< HEAD
 
 #### 验证阶段可视化
 
@@ -158,32 +157,6 @@
 
 MMEngine 支持本地、TensorBoard 以及 wandb 等多种后端, 本节以 wandb 为例展示 loss 等数据的可视化。
 
-=======
-
-#### 验证阶段可视化
-
-我们将 configs/yolov5/yolov5_s-v61_syncbn_fast_1xb4-300e_balloon.py 中的 default_hooks 的 visualization 进行修改，设置 draw 为 True，interval 为 2。
-
-```shell
-default_hooks = dict(
-    logger=dict(interval=1),
-    visualization=dict(draw=True, interval=2),
-)
-```
-
-重新运行以下训练命令，在验证评估的过程中，每 interval 张图片就会保存一张标注结果和预测结果的拼图到 work_dirs/yolov5_s-v61_syncbn_fast_1xb4-300e_balloon/{timestamp}/vis_data/vis_image 文件夹中了。
-
-```shell
-python tools/train.py configs/yolov5/yolov5_s-v61_syncbn_fast_1xb4-300e_balloon.py
-```
-
-![](https://moonstarimg.oss-cn-hangzhou.aliyuncs.com/img/20220920094007.png)
-
-#### wandb 可视化后端使用
-
-MMEngine 支持本地、TensorBoard 以及 wandb 等多种后端, 本节以 wandb 为例展示 loss 等数据的可视化。
-
->>>>>>> 8f9cf4ba
 wandb 官网注册并在 https://wandb.ai/settings 获取到 wandb 的 API Keys。
 
 ![](https://cdn.vansin.top/img/20220913212628.png)

--- conflicted
+++ resolved
@@ -553,7 +553,6 @@
 
 - `randomness.deterministic=True`，把 cuDNN 后端确定性选项设置为 True，即把`torch.backends.cudnn.deterministic` 设为 True，把 `torch.backends.cudnn.benchmark` 设为False。`deterministic` 默认为 False。更多细节见 https://pytorch.org/docs/stable/notes/randomness.html。
 
-<<<<<<< HEAD
 ## 在单通道图像数据集上训练示例
 
 ### 数据集预处理
@@ -642,30 +641,4 @@
  Average Recall     (AR) @[ IoU=0.50:0.95 | area=medium | maxDets=100 ] = -1.000
  Average Recall     (AR) @[ IoU=0.50:0.95 | area= large | maxDets=100 ] = 0.843
 bbox_mAP_copypaste: 0.780 0.947 0.847 -1.000 -1.000 0.780
-Epoch(val) [100][116/116]  coco/bbox_mAP: 0.7800  coco/bbox_mAP_50: 0.9470  coco/bbox_mAP_75: 0.8470  coco/bbox_mAP_s: -1.0000  coco/bbox_mAP_m: -1.0000  coco/bbox_mAP_l: 
-0.7800
-=======
-## 指定特定 GPU 训练或推理
-
-如果你有多张 GPU，比如 8 张，其编号分别为 `0, 1, 2, 3, 4, 5, 6, 7`，使用单卡训练或推理时会默认使用卡 0。如果想指定其他卡进行训练或推理，可以使用以下命令：
-
-```shell
-CUDA_VISIBLE_DEVICES=5 python ./tools/train.py ${CONFIG} #train
-CUDA_VISIBLE_DEVICES=5 python ./tools/test.py ${CONFIG} ${CHECKPOINT_FILE} #test
-```
-
-如果设置`CUDA_VISIBLE_DEVICES`为 -1 或者一个大于 GPU 最大编号的数，比如 8，将会使用 CPU 进行训练或者推理。
-
-如果你想使用其中几张卡并行训练，可以使用如下命令：
-
-```shell
-CUDA_VISIBLE_DEVICES=0,1,2,3 ./tools/dist_train.sh ${CONFIG} ${GPU_NUM}
-```
-
-这里 `GPU_NUM` 为 4。另外如果在一台机器上多个任务同时多卡训练，需要设置不同的端口，比如以下命令：
-
-```shell
-CUDA_VISIBLE_DEVICES=0,1,2,3 PORT=29500 ./tools/dist_train.sh ${CONFIG} 4
-CUDA_VISIBLE_DEVICES=4,5,6,7 PORT=29501 ./tools/dist_train.sh ${CONFIG} 4
->>>>>>> 031e7450
-```+Epoch(val) [100][116/116]  coco/bbox_mAP: 0.7800  coco/bbox_mAP_50: 0.9470  coco/bbox_mAP_75: 0.8470  coco/bbox_mAP_s: -1.0000  coco/bbox_mAP_m: -1.0000  coco/bbox_mAP_l: 0.7800
--- conflicted
+++ resolved
@@ -4,19 +4,11 @@
 
 下表为 MMYOLO 和 MMEngine, MMCV, MMDetection 依赖库的版本要求，请安装正确的版本以避免安装问题。
 
-<<<<<<< HEAD
-| MMYOLO version || MMDetection version |    MMEngine version     |  MMCV version     |
-|:--------------:|:-------------------:|:-------------------:|:-------------------:|
-| main          | mmdet>=3.0.0rc1, \<3.1.0  | mmengine>=0.1.0, \<0.2.0 | mmcv>=2.0.0rc0, \<2.1.0|
-| 0.1.1         | mmdet>=3.0.0rc1, \<3.1.0   | mmengine>=0.1.0, \<0.2.0 |mmcv>=2.0.0rc0, \<2.1.0|
-| 0.1.0         | mmdet>=3.0.0rc0, \<3.1.0   | mmengine>=0.1.0, \<0.2.0 |mmcv>=2.0.0rc0, \<2.1.0|
-=======
 | MMYOLO version |   MMDetection version    |     MMEngine version     |      MMCV version       |
 | :------------: | :----------------------: | :----------------------: | :---------------------: |
 |      main      | mmdet>=3.0.0rc1, \<3.1.0 | mmengine>=0.1.0, \<0.2.0 | mmcv>=2.0.0rc0, \<2.1.0 |
 |     0.1.1      | mmdet>=3.0.0rc1, \<3.1.0 | mmengine>=0.1.0, \<0.2.0 | mmcv>=2.0.0rc0, \<2.1.0 |
 |     0.1.0      | mmdet>=3.0.0rc0, \<3.1.0 | mmengine>=0.1.0, \<0.2.0 | mmcv>=2.0.0rc0, \<2.1.0 |
->>>>>>> 6325cb39
 
 本节中，我们将演示如何用 PyTorch 准备一个环境。
 

# Overview

This chapter introduces you to the overall framework of MMYOLO and provides links to detailed tutorials.

## What is  MMYOLO

<div align=center>
<img src="https://user-images.githubusercontent.com/45811724/190993591-bd3f1f11-1c30-4b93-b5f4-05c9ff64ff7f.gif" alt="image">
</div>

<<<<<<< HEAD
MMYOLO is a YOLO series algorithm toolbox, which currently implements only the target detection task and will **subsequently** support various tasks such as instance segmentation, panoramic segmentation and key point detection. It includes a rich set of target detection algorithms and related components and modules, and the following is its overall framework.

MMYOLO file structure is identical to the MMDetection's. To fully reuse the MMDetection code, MMYOLO only includes custom contents, which consists of 3 main parts: `datasets`, `models`, and `engine`.

- **datasets** supports a variety of datasets for target detection
  - **transforms** includes various data enhancement transformations
- **models** is the essential part of the detector and contains different components of the detector
  - **detectors** define all detection model classes
  - **data_preprocessors** is used to preprocess the input data for the model
  - **backbones** contains various backbone networks
  - **necks** contains various neck components
  - **dense_heads** contains various dense heads of different tasks
  - **losses** contains various loss functions
  - **task_modules** provides modules for detection tasks. For example, assigners, samplers, box coders, and prior generators。
  - **layers** provides some basic network layers
- **engine** is part of the running
  - **optimizers** provides optimizers and optimizer wrappers
  - **hooks** provides various hooks for the runner

## How to use this tutorial

The detailed instruction of MMYOLO is here as follows:
=======
MMYOLO is a YOLO series algorithm toolbox, which currently implements only the object detection task and will subsequently support various tasks such as instance segmentation, panoramic segmentation, and key point detection. It includes a rich set of object detection algorithms and related components and modules, and the following is its overall framework.

MMYOLO file structure is identical to the MMDetection. To fully reuse the MMDetection code, MMYOLO includes only custom content, consisting of 3 main parts: `datasets`, `models`, `engine`.

- **datasets** support a variety of data sets for object detection.
  - **transforms** include various data enhancement transforms.
- **models** are the most important part of the detector, which includes different components of it.
  - **detectors** define all detection model classes.
  - **data_preprocessors** is used to preprocess the dataset of the model.
  - **backbones** include various backbone networks.
  - **necks** include various neck components.
  - **dense_heads** include various dense heads of different tasks.
  - **losses** include various loss functions.
  - **task_modules** provide components for testing tasks, such as assigners, samplers, box coders, and prior generators.
  - **layers** provide some basic network layers.
- **engine** is a component of running.
  - **optimizers** provide optimizers and packages for optimizers.
  - **hooks** provide hooks for runner.

## How to use this tutorial

The detailed instruction of MMYOLO is as follows.
>>>>>>> e482e3a1

1. Look up install instructions to get_started.md).

2. The basic method of how to use MMYOLO can be found here:

   - [Training and testing](https://mmyolo.readthedocs.io/en/latest/user_guides/index.html#train-test)
   - [From getting started to deployment tutorial](https://mmyolo.readthedocs.io/en/latest/user_guides/index.html#from-getting-started-to-deployment-tutorial)
   - [Useful Tools](https://mmyolo.readthedocs.io/en/latest/user_guides/index.html#useful-tools)

3. YOLO series of tutorials on algorithm implementation and full analysis:

   - [Essential Basics](https://mmyolo.readthedocs.io/en/latest/algorithm_descriptions/index.html#essential-basics)
   - [A full explanation of the model and implementation](https://mmyolo.readthedocs.io/en/latest/algorithm_descriptions/index.html#algorithm-principles-and-implementation)

4. Refer to the following tutorials for an in-depth look:

   - [How to](https://mmyolo.readthedocs.io/en/latest/advanced_guides/index.html#how-to)<|MERGE_RESOLUTION|>--- conflicted
+++ resolved
@@ -8,30 +8,6 @@
 <img src="https://user-images.githubusercontent.com/45811724/190993591-bd3f1f11-1c30-4b93-b5f4-05c9ff64ff7f.gif" alt="image">
 </div>
 
-<<<<<<< HEAD
-MMYOLO is a YOLO series algorithm toolbox, which currently implements only the target detection task and will **subsequently** support various tasks such as instance segmentation, panoramic segmentation and key point detection. It includes a rich set of target detection algorithms and related components and modules, and the following is its overall framework.
-
-MMYOLO file structure is identical to the MMDetection's. To fully reuse the MMDetection code, MMYOLO only includes custom contents, which consists of 3 main parts: `datasets`, `models`, and `engine`.
-
-- **datasets** supports a variety of datasets for target detection
-  - **transforms** includes various data enhancement transformations
-- **models** is the essential part of the detector and contains different components of the detector
-  - **detectors** define all detection model classes
-  - **data_preprocessors** is used to preprocess the input data for the model
-  - **backbones** contains various backbone networks
-  - **necks** contains various neck components
-  - **dense_heads** contains various dense heads of different tasks
-  - **losses** contains various loss functions
-  - **task_modules** provides modules for detection tasks. For example, assigners, samplers, box coders, and prior generators。
-  - **layers** provides some basic network layers
-- **engine** is part of the running
-  - **optimizers** provides optimizers and optimizer wrappers
-  - **hooks** provides various hooks for the runner
-
-## How to use this tutorial
-
-The detailed instruction of MMYOLO is here as follows:
-=======
 MMYOLO is a YOLO series algorithm toolbox, which currently implements only the object detection task and will subsequently support various tasks such as instance segmentation, panoramic segmentation, and key point detection. It includes a rich set of object detection algorithms and related components and modules, and the following is its overall framework.
 
 MMYOLO file structure is identical to the MMDetection. To fully reuse the MMDetection code, MMYOLO includes only custom content, consisting of 3 main parts: `datasets`, `models`, `engine`.
@@ -54,7 +30,6 @@
 ## How to use this tutorial
 
 The detailed instruction of MMYOLO is as follows.
->>>>>>> e482e3a1
 
 1. Look up install instructions to get_started.md).
 

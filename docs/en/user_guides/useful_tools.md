--- conflicted
+++ resolved
@@ -108,7 +108,6 @@
                                                --not-show
 ```
 
-<<<<<<< HEAD
 ### Visualize dataset analysis
 
 `tools/analysis_tools/dataset_analysis.py` help the user get the renderings of the four functions, and directly save the visualization pictures to the specified folder. In the specified folder, four folders corresponding to the function will be generated for everyone to use.
@@ -135,9 +134,6 @@
 ```
 
 ## Dataset Conversion
-=======
-## Convert Dataset
->>>>>>> e6cb2553
 
 The folder `tools/data_converters` currently contains `ballon2coco.py` and `yolo2coco.py` two dataset conversion tools.
 

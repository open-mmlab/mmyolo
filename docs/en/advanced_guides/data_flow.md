--- conflicted
+++ resolved
@@ -1,10 +1,6 @@
 # Mixed image data augmentation update
 
-<<<<<<< HEAD
-Mixed image data augmentation is similar to Mosaic and MixUp, in which the annotation information of multiple images needs to be obtained for fusion during the running process. In the OpenMMLab data augmentation pipeline, other indexes of the dataset are generally not available. In order to achieve the above function, in the YOLOX reproducted in MMDetection, the concept of [MultiImageMixDataset](https://github.com/open-mmlab/mmdetection/blob/master/mmdet/datasets/dataset_wrappers.py#L338) dataset wrapper is proposed.
-=======
 Mixed image data augmentation is similar to Mosaic and MixUp, in which the annotation information of multiple images needs to be obtained for fusion during the running process. In the OpenMMLab data augmentation pipeline, other indexes of the dataset are generally not available. In order to achieve the above function, in the YOLOX reproduced in MMDetection, the concept of [MultiImageMixDataset](https://github.com/open-mmlab/mmdetection/blob/master/mmdet/datasets/dataset_wrappers.py#L338) dataset wrapper is proposed.
->>>>>>> 5a7c6273
 
 `MultiImageMixDataset` dataset wrapper will include some data augmentation methods such as `Mosaic` and `RandAffine`, while `CocoDataset` will also need to include a `pipeline` to achieve the image and annotation loading function. In this way, we can achieve mixed data augmentation quickly. The configuration method is as follows:
 
@@ -35,15 +31,9 @@
 
 ```
 
-<<<<<<< HEAD
-However, this implementation has a disadvantage: for users who are not familiar with MMDetection, they will forget that data augmentation methods like Mosaic must be used together with `MultiImageMixDataset`, and this will increase the using complexity. Moreover, it is hard to understand as well.
-
-To address this problem, further simplications are made in MMYOLO, which directly let `pipeline` get `dataset`. In this way the implementation of `Mosaic` and other data augmentation methods can be achieved and used just as the random flip, without a data wrapper anymore. The new configuration method is as follows:
-=======
 However, this implementation has a disadvantage: users unfamiliar with MMDetection will forget those data augmentation methods like Mosaic must be used together with `MultiImageMixDataset`, increasing the usage complexity. Moreover, it is hard to understand as well.
 
 To address this problem, further simplifications are made in MMYOLO, which directly lets `pipeline` get `dataset`. In this way, the implementation of `Mosaic` and other data augmentation methods can be achieved and used just as the random flip, without a data wrapper anymore. The new configuration method is as follows:
->>>>>>> 5a7c6273
 
 ```python
 pre_transform = [

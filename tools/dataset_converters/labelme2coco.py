# Copyright (c) OpenMMLab. All rights reserved.
"""This script helps to convert labelme-style dataset to the coco format.

Usage:
    $ python labelme2coco.py \
                --img-dir /path/to/images \
                --labels-dir /path/to/labels \
                --out /path/to/coco_instances.json \
                [--class-id-txt /path/to/class_with_id.txt]

Note:
    Labels dir file structure:
    .
    └── PATH_TO_LABELS
         ├── image1.json
         ├── image2.json
         └── ...

    Images dir file structure:
    .
    └── PATH_TO_IMAGES
         ├── image1.jpg
         ├── image2.png
         └── ...

    If user set `--class-id-txt` then will use it in `categories` field,
    if not set, then will generate auto base on the all labelme label
    files to `class_with_id.json`.

    class_with_id.txt example, each line is "id class_name":
    ```text
    1 cat
    2 dog
    3 bicycle
    4 motorcycle

    ```
"""
import argparse
import json
from pathlib import Path
from typing import Optional

import numpy as np
from mmengine import track_iter_progress

from mmyolo.utils.misc import IMG_EXTENSIONS


def parse_args():
    parser = argparse.ArgumentParser()
    parser.add_argument('--img-dir', type=str, help='Dataset image directory')
    parser.add_argument(
        '--labels-dir', type=str, help='Dataset labels directory')
    parser.add_argument('--out', type=str, help='COCO label json output path')
    parser.add_argument(
        '--class-id-txt', default=None, type=str, help='All class id txt path')
    args = parser.parse_args()
    return args


def format_coco_annotations(points: list, image_id: int, annotations_id: int,
                            category_id: int) -> dict:
    """Gen COCO annotations format label from labelme format label.

    Args:
        points (list): Coordinates of four vertices of rectangle bbox.
        image_id (int): Image id.
        annotations_id (int): Annotations id.
        category_id (int): Image dir path.

    Return:
        annotation_info (dict): COCO annotation data.
    """
    annotation_info = dict()
    annotation_info['iscrowd'] = 0
    annotation_info['category_id'] = category_id
    annotation_info['id'] = annotations_id
    annotation_info['image_id'] = image_id

    # bbox is [x1, y1, w, h]
    annotation_info['bbox'] = [
        points[0][0], points[0][1], points[1][0] - points[0][0],
        points[1][1] - points[0][1]
    ]

    annotation_info['area'] = annotation_info['bbox'][2] * annotation_info[
        'bbox'][3]  # bbox w * h
    segmentation_points = np.asarray(points).copy()
    segmentation_points[1, :] = np.asarray(points)[2, :]
    segmentation_points[2, :] = np.asarray(points)[1, :]
    annotation_info['segmentation'] = [list(segmentation_points.flatten())]

    return annotation_info


def parse_labelme_to_coco(
        image_dir: str,
        labels_root: str,
        all_classes_id: Optional[dict] = None) -> (dict, dict):
    """Gen COCO json format label from labelme format label.

    Args:
        image_dir (str): Image dir path.
        labels_root (str): Image label root path.
        all_classes_id (Optional[dict]): All class with id. Default None.

    Return:
        coco_json (dict): COCO json data.
        category_to_id (dict): category id and name.

    COCO json example:

    {
        "images": [
            {
                "height": 3000,
                "width": 4000,
                "id": 1,
                "file_name": "IMG_20210627_225110.jpg"
            },
            ...
        ],
        "categories": [
            {
                "id": 1,
                "name": "cat"
            },
            ...
        ],
        "annotations": [
            {
                "iscrowd": 0,
                "category_id": 1,
                "id": 1,
                "image_id": 1,
                "bbox": [
                    1183.7313232421875,
                    1230.0509033203125,
                    1270.9998779296875,
                    927.0848388671875
                ],
                "area": 1178324.7170306593,
                "segmentation": [
                    [
                        1183.7313232421875,
                        1230.0509033203125,
                        1183.7313232421875,
                        2157.1357421875,
                        2454.731201171875,
                        2157.1357421875,
                        2454.731201171875,
                        1230.0509033203125
                    ]
                ]
            },
            ...
        ]
    }
    """

    # init coco json field
    coco_json = {'images': [], 'categories': [], 'annotations': []}

    image_id = 0
    annotations_id = 0
    if all_classes_id is None:
        category_to_id = dict()
        categories_labels = []
    else:
        category_to_id = all_classes_id
        categories_labels = list(all_classes_id.keys())

        # add class_ids and class_names to the categories list in coco_json
        for class_name, class_id in all_classes_id.items():
            coco_json['categories'].append({
                'id': class_id,
                'name': class_name
            })

    # filter incorrect image file
    img_file_list = [
        img_file for img_file in Path(image_dir).iterdir()
        if img_file.suffix.lower() in IMG_EXTENSIONS
    ]

    for img_file in track_iter_progress(img_file_list):

        # get label file according to the image file name
        label_path = Path(labels_root).joinpath(
            img_file.stem).with_suffix('.json')
        if not label_path.exists():
            print(f'Can not find label file: {label_path}, skip...')
            continue

        # load labelme label
        with open(label_path, encoding='utf-8') as f:
            labelme_data = json.load(f)

        image_id = image_id + 1  # coco id begin from 1

        # update coco 'images' field
        coco_json['images'].append({
            'height':
            labelme_data['imageHeight'],
            'width':
            labelme_data['imageWidth'],
            'id':
            image_id,
            'file_name':
            Path(labelme_data['imagePath']).name
        })

        for label_shapes in labelme_data['shapes']:

            # Update coco 'categories' field
            class_name = label_shapes['label']

            if (all_classes_id is None) and (class_name
                                             not in categories_labels):
                # only update when not been added before
                coco_json['categories'].append({
                    'id':
                    len(categories_labels) + 1,  # categories id start with 1
                    'name': class_name
                })
                categories_labels.append(class_name)
                category_to_id[class_name] = len(categories_labels)

            elif (all_classes_id is not None) and (class_name
                                                   not in categories_labels):
                # check class name
                raise ValueError(f'Got unexpected class name {class_name}, '
                                 'which is not in your `--class-id-txt`.')

            # get shape type and convert it to coco format
            shape_type = label_shapes['shape_type']
            if shape_type != 'rectangle':
                print(f'not support `{shape_type}` yet, skip...')
                continue

            annotations_id = annotations_id + 1
            # convert point from [xmin, ymin, xmax, ymax] to [x1, y1, w, h]
            (x1, y1), (x2, y2) = label_shapes['points']
            x1, x2 = sorted([x1, x2])  # xmin, xmax
            y1, y2 = sorted([y1, y2])  # ymin, ymax
            points = [[x1, y1], [x2, y2], [x1, y2], [x2, y1]]
            coco_annotations = format_coco_annotations(
                points, image_id, annotations_id, category_to_id[class_name])
            coco_json['annotations'].append(coco_annotations)

    print(f'Total image = {image_id}')
    print(f'Total annotations = {annotations_id}')
    print(f'Number of categories = {len(categories_labels)}, '
          f'which is {categories_labels}')

    return coco_json, category_to_id


def convert_labelme_to_coco(image_dir: str,
                            labels_dir: str,
                            out_path: str,
                            class_id_txt: Optional[str] = None):
    """Convert labelme format label to COCO json format label.

    Args:
        image_dir (str): Image dir path.
        labels_dir (str): Image label path.
        out_path (str): COCO json file save path.
        class_id_txt (Optional[str]): All class id txt file path.
            Default None.
    """
    assert Path(out_path).suffix == '.json'

    if class_id_txt is not None:
        assert Path(class_id_txt).suffix == '.txt'

        all_classes_id = dict()
        with open(class_id_txt, encoding='utf-8') as f:
            txt_lines = f.read().splitlines()
        assert len(txt_lines) > 0

        for txt_line in txt_lines:
<<<<<<< HEAD
            v, k = txt_line.split(' ')
            all_classes_id.update({k: int(v)})
=======
            class_info = txt_line.split(' ')
            if len(class_info) != 2:
                raise ValueError('Error parse "class_id_txt" file '
                                 f'{class_id_txt},  please check if some of '
                                 'the class names is blank, like "1  " -> '
                                 '"1 blank", or class name has space between'
                                 ' words, like "1 Big house" -> "1 '
                                 'Big-house".')
            v, k = class_info
            all_classes_id.update({k: v})
>>>>>>> 28439f10
    else:
        all_classes_id = None

    # convert to coco json
    coco_json_data, category_to_id = parse_labelme_to_coco(
        image_dir, labels_dir, all_classes_id)

    # save json result
    Path(out_path).parent.mkdir(exist_ok=True, parents=True)
    print(f'Saving json to {out_path}')
    json.dump(coco_json_data, open(out_path, 'w'), indent=2)

    if class_id_txt is None:
        category_to_id_path = Path(out_path).with_name('class_with_id.txt')
        print(f'Saving class id txt to {category_to_id_path}')
        with open(category_to_id_path, 'w', encoding='utf-8') as f:
            for k, v in category_to_id.items():
                f.write(f'{v} {k}\n')
    else:
        print('Not Saving new class id txt, user should using '
              f'{class_id_txt} for training config')


def main():
    args = parse_args()
    convert_labelme_to_coco(args.img_dir, args.labels_dir, args.out,
                            args.class_id_txt)
    print('All done!')


if __name__ == '__main__':
    main()<|MERGE_RESOLUTION|>--- conflicted
+++ resolved
@@ -281,10 +281,6 @@
         assert len(txt_lines) > 0
 
         for txt_line in txt_lines:
-<<<<<<< HEAD
-            v, k = txt_line.split(' ')
-            all_classes_id.update({k: int(v)})
-=======
             class_info = txt_line.split(' ')
             if len(class_info) != 2:
                 raise ValueError('Error parse "class_id_txt" file '
@@ -294,8 +290,7 @@
                                  ' words, like "1 Big house" -> "1 '
                                  'Big-house".')
             v, k = class_info
-            all_classes_id.update({k: v})
->>>>>>> 28439f10
+            all_classes_id.update({k: int(v)})
     else:
         all_classes_id = None
 

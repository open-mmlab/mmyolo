--- conflicted
+++ resolved
@@ -3,11 +3,8 @@
 
 from mmyolo.models import YOLODetector
 from mmyolo.registry import MODELS
-<<<<<<< HEAD
-from projects.assigner_visualization.dense_heads import YOLOv7HeadAssigner
-=======
-from projects.assigner_visualization.dense_heads import RTMHeadAssigner
->>>>>>> bf6d9e94
+from projects.assigner_visualization.dense_heads import (RTMHeadAssigner,
+                                                         YOLOv7HeadAssigner)
 
 
 @MODELS.register_module()
@@ -27,11 +24,7 @@
         assert isinstance(data, dict)
         assert len(data['inputs']) == 1, 'Only support batchsize == 1'
         data = self.data_preprocessor(data, True)
-<<<<<<< HEAD
-        if isinstance(self.bbox_head, YOLOv7HeadAssigner):
-=======
-        if isinstance(self.bbox_head, RTMHeadAssigner):
->>>>>>> bf6d9e94
+        if isinstance(self.bbox_head, (YOLOv7HeadAssigner, RTMHeadAssigner)):
             data['data_samples']['feats'] = self.extract_feat(data['inputs'])
         inputs_hw = data['inputs'].shape[-2:]
         assign_results = self.bbox_head.assign(data['data_samples'], inputs_hw)

# Copyright (c) OpenMMLab. All rights reserved.
import argparse
import os
import os.path as osp
import sys
import warnings

import mmcv
import numpy as np
import torch
from mmengine import ProgressBar
from mmengine.config import Config, DictAction
from mmengine.dataset import COLLATE_FUNCTIONS
<<<<<<< HEAD
from mmengine.runner.checkpoint import load_checkpoint
=======
from mmengine.runner import load_checkpoint
>>>>>>> bf6d9e94
from numpy import random

from mmyolo.registry import DATASETS, MODELS
from mmyolo.utils import register_all_modules
<<<<<<< HEAD
from projects.assigner_visualization.dense_heads import (YOLOv5HeadAssigner,
                                                         YOLOv7HeadAssigner)
=======
from projects.assigner_visualization.dense_heads import (RTMHeadAssigner,
                                                         YOLOv5HeadAssigner)
>>>>>>> bf6d9e94
from projects.assigner_visualization.visualization import \
    YOLOAssignerVisualizer


def parse_args():
    parser = argparse.ArgumentParser(
        description='MMYOLO show the positive sample assigning'
        ' results.')
    parser.add_argument('config', help='config file path')
    parser.add_argument('--checkpoint', '-c', type=str, help='checkpoint file')
    parser.add_argument(
        '--show-number',
        '-n',
        type=int,
        default=sys.maxsize,
        help='number of images selected to save, '
        'must bigger than 0. if the number is bigger than length '
        'of dataset, show all the images in dataset; '
        'default "sys.maxsize", show all images in dataset')
    parser.add_argument(
        '--output-dir',
        default='assigned_results',
        type=str,
        help='The name of the folder where the image is saved.')
    parser.add_argument(
        '--device', default='cuda:0', help='Device used for inference.')
    parser.add_argument(
        '--show-prior',
        default=False,
        action='store_true',
        help='Whether to show prior on image.')
    parser.add_argument(
        '--not-show-label',
        default=False,
        action='store_true',
        help='Whether to show label on image.')
    parser.add_argument('--seed', default=-1, type=int, help='random seed')
    parser.add_argument(
        '--cfg-options',
        nargs='+',
        action=DictAction,
        help='override some settings in the used config, the key-value pair '
        'in xxx=yyy format will be merged into config file. If the value to '
        'be overwritten is a list, it should be like key="[a,b]" or key=a,b '
        'It also allows nested list/tuple values, e.g. key="[(a,b),(c,d)]" '
        'Note that the quotation marks are necessary and that no white space '
        'is allowed.')

    args = parser.parse_args()
    return args


def main():
    args = parse_args()
    register_all_modules()

    # set random seed
    seed = int(args.seed)
    if seed != -1:
        print(f'Set the global seed: {seed}')
        random.seed(int(args.seed))

    cfg = Config.fromfile(args.config)
    if args.cfg_options is not None:
        cfg.merge_from_dict(args.cfg_options)

    # build model
    model = MODELS.build(cfg.model)
    if args.checkpoint is not None:
<<<<<<< HEAD
        load_checkpoint(model, args.checkpoint)
    else:
        if isinstance(model.bbox_head, YOLOv7HeadAssigner):
            warnings.warn(
                'if you use dynamic_assignment methods such as yolov7 or '
                'rtmdet assigner, please load the checkpoint.')
    assert isinstance(model.bbox_head, (YOLOv5HeadAssigner,
                                        YOLOv7HeadAssigner)), \
        'Now, this script only support yolov5 and yolov7, and ' \
        'bbox_head must use ' \
        '`YOLOv5HeadAssigner or YOLOv7HeadAssigner`. Please use `' \
        'yolov5_s-v61_syncbn_fast_8xb16-300e_coco_assignervisualization.py' \
        'or yolov7_tiny_syncbn_fast_8x16b-300e_coco_assignervisualization.py' \
=======
        _ = load_checkpoint(model, args.checkpoint, map_location='cpu')
    elif isinstance(model.bbox_head, RTMHeadAssigner):
        warnings.warn(
            'if you use dynamic_assignment methods such as yolov7 or '
            'rtmdet assigner, please load the checkpoint.')

    assert isinstance(model.bbox_head, (YOLOv5HeadAssigner, RTMHeadAssigner)),\
        'Now, this script only support yolov5 and rtmdet, and ' \
        'bbox_head must use ' \
        '`YOLOv5HeadAssigner or RTMHeadAssigner`. Please use `' \
        'yolov5_s-v61_syncbn_fast_8xb16-300e_coco_assignervisualization.py' \
        'or rtmdet_s_syncbn_fast_8xb32-300e_coco_assignervisualization.py' \
>>>>>>> bf6d9e94
        """` as config file."""
    model.eval()
    model.to(args.device)

    # build dataset
    dataset_cfg = cfg.get('train_dataloader').get('dataset')
    dataset = DATASETS.build(dataset_cfg)

    # get collate_fn
    collate_fn_cfg = cfg.get('train_dataloader').pop(
        'collate_fn', dict(type='pseudo_collate'))
    collate_fn_type = collate_fn_cfg.pop('type')
    collate_fn = COLLATE_FUNCTIONS.get(collate_fn_type)

    # init visualizer
    visualizer = YOLOAssignerVisualizer(
        vis_backends=[{
            'type': 'LocalVisBackend'
        }], name='visualizer')
    visualizer.dataset_meta = dataset.metainfo
    # need priors size to draw priors

    if hasattr(model.bbox_head.prior_generator, 'base_anchors'):
        visualizer.priors_size = model.bbox_head.prior_generator.base_anchors

    # make output dir
    os.makedirs(args.output_dir, exist_ok=True)
    print('Results will save to ', args.output_dir)

    # init visualization image number
    assert args.show_number > 0
    display_number = min(args.show_number, len(dataset))

    progress_bar = ProgressBar(display_number)
    for ind_img in range(display_number):
        data = dataset.prepare_data(ind_img)
        if data is None:
            print('Unable to visualize {} due to strong data augmentations'.
                  format(dataset[ind_img]['data_samples'].img_path))
            continue
        # convert data to batch format
        batch_data = collate_fn([data])
        with torch.no_grad():
            assign_results = model.assign(batch_data)

        img = data['inputs'].cpu().numpy().astype(np.uint8).transpose(
            (1, 2, 0))
        # bgr2rgb
        img = mmcv.bgr2rgb(img)

        gt_instances = data['data_samples'].gt_instances

        img_show = visualizer.draw_assign(img, assign_results, gt_instances,
                                          args.show_prior, args.not_show_label)

        if hasattr(data['data_samples'], 'img_path'):
            filename = osp.basename(data['data_samples'].img_path)
        else:
            # some dataset have not image path
            filename = f'{ind_img}.jpg'
        out_file = osp.join(args.output_dir, filename)

        # convert rgb 2 bgr and save img
        mmcv.imwrite(mmcv.rgb2bgr(img_show), out_file)
        progress_bar.update()


if __name__ == '__main__':
    main()<|MERGE_RESOLUTION|>--- conflicted
+++ resolved
@@ -11,22 +11,14 @@
 from mmengine import ProgressBar
 from mmengine.config import Config, DictAction
 from mmengine.dataset import COLLATE_FUNCTIONS
-<<<<<<< HEAD
 from mmengine.runner.checkpoint import load_checkpoint
-=======
-from mmengine.runner import load_checkpoint
->>>>>>> bf6d9e94
 from numpy import random
 
 from mmyolo.registry import DATASETS, MODELS
 from mmyolo.utils import register_all_modules
-<<<<<<< HEAD
-from projects.assigner_visualization.dense_heads import (YOLOv5HeadAssigner,
+from projects.assigner_visualization.dense_heads import (RTMHeadAssigner,
+                                                         YOLOv5HeadAssigner,
                                                          YOLOv7HeadAssigner)
-=======
-from projects.assigner_visualization.dense_heads import (RTMHeadAssigner,
-                                                         YOLOv5HeadAssigner)
->>>>>>> bf6d9e94
 from projects.assigner_visualization.visualization import \
     YOLOAssignerVisualizer
 
@@ -96,34 +88,21 @@
     # build model
     model = MODELS.build(cfg.model)
     if args.checkpoint is not None:
-<<<<<<< HEAD
         load_checkpoint(model, args.checkpoint)
-    else:
-        if isinstance(model.bbox_head, YOLOv7HeadAssigner):
-            warnings.warn(
-                'if you use dynamic_assignment methods such as yolov7 or '
-                'rtmdet assigner, please load the checkpoint.')
+    elif isinstance(model.bbox_head, (YOLOv7HeadAssigner, RTMHeadAssigner)):
+        warnings.warn(
+            'if you use dynamic_assignment methods such as YOLOv7 or '
+            'RTMDet assigner, please load the checkpoint.')
     assert isinstance(model.bbox_head, (YOLOv5HeadAssigner,
-                                        YOLOv7HeadAssigner)), \
-        'Now, this script only support yolov5 and yolov7, and ' \
+                                        YOLOv7HeadAssigner,
+                                        RTMHeadAssigner)), \
+        'Now, this script only support YOLOv5, YOLOv7 and RTMdet, and ' \
         'bbox_head must use ' \
-        '`YOLOv5HeadAssigner or YOLOv7HeadAssigner`. Please use `' \
+        '`YOLOv5HeadAssigner or YOLOv7HeadAssigner or RTMHeadAssigner`.' \
+        ' Please use `' \
         'yolov5_s-v61_syncbn_fast_8xb16-300e_coco_assignervisualization.py' \
         'or yolov7_tiny_syncbn_fast_8x16b-300e_coco_assignervisualization.py' \
-=======
-        _ = load_checkpoint(model, args.checkpoint, map_location='cpu')
-    elif isinstance(model.bbox_head, RTMHeadAssigner):
-        warnings.warn(
-            'if you use dynamic_assignment methods such as yolov7 or '
-            'rtmdet assigner, please load the checkpoint.')
-
-    assert isinstance(model.bbox_head, (YOLOv5HeadAssigner, RTMHeadAssigner)),\
-        'Now, this script only support yolov5 and rtmdet, and ' \
-        'bbox_head must use ' \
-        '`YOLOv5HeadAssigner or RTMHeadAssigner`. Please use `' \
-        'yolov5_s-v61_syncbn_fast_8xb16-300e_coco_assignervisualization.py' \
         'or rtmdet_s_syncbn_fast_8xb32-300e_coco_assignervisualization.py' \
->>>>>>> bf6d9e94
         """` as config file."""
     model.eval()
     model.to(args.device)

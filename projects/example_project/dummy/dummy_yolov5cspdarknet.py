# Copyright (c) OpenMMLab. All rights reserved.
<<<<<<< HEAD
=======
from mmyolo.registry import MODELS

>>>>>>> efd918e5
from mmyolo.models import YOLOv5CSPDarknet
from mmyolo.registry import MODELS


@MODELS.register_module()
class DummyYOLOv5CSPDarknet(YOLOv5CSPDarknet):
    """Implements a dummy YOLOv5CSPDarknet wrapper for demonstration purpose.
    Args:
        **kwargs: All the arguments are passed to the parent class.
    """

    def __init__(self, **kwargs) -> None:
        print('Hello world!')
        super().__init__(**kwargs)<|MERGE_RESOLUTION|>--- conflicted
+++ resolved
@@ -1,11 +1,7 @@
 # Copyright (c) OpenMMLab. All rights reserved.
-<<<<<<< HEAD
-=======
+
 from mmyolo.registry import MODELS
-
->>>>>>> efd918e5
 from mmyolo.models import YOLOv5CSPDarknet
-from mmyolo.registry import MODELS
 
 
 @MODELS.register_module()

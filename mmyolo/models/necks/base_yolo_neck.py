--- conflicted
+++ resolved
@@ -36,11 +36,7 @@
 
     def __init__(self,
                  in_channels: List[int],
-<<<<<<< HEAD
-                 out_channels: List[int],
-=======
                  out_channels: Union[int, List[int]],
->>>>>>> 7ecd546c
                  deepen_factor: float = 1.0,
                  widen_factor: float = 1.0,
                  upsample_feats_cat_first: bool = True,

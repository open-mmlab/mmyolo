# Copyright (c) OpenMMLab. All rights reserved.
from .ppyoloe_head import PPYOLOEHead, PPYOLOEHeadModule
from .rtmdet_head import RTMDetHead, RTMDetSepBNHeadModule
<<<<<<< HEAD
from .rtmdet_ins_head import RTMDetInsSepBNHead, RTMDetInsSepBNHeadModule
=======
from .rtmdet_rotated_head import (RTMDetRotatedHead,
                                  RTMDetRotatedSepBNHeadModule)
>>>>>>> 4faea33a
from .yolov5_head import YOLOv5Head, YOLOv5HeadModule
from .yolov6_head import YOLOv6Head, YOLOv6HeadModule
from .yolov7_head import YOLOv7Head, YOLOv7HeadModule, YOLOv7p6HeadModule
from .yolov8_head import YOLOv8Head, YOLOv8HeadModule
from .yolox_head import YOLOXHead, YOLOXHeadModule

__all__ = [
    'YOLOv5Head', 'YOLOv6Head', 'YOLOXHead', 'YOLOv5HeadModule',
    'YOLOv6HeadModule', 'YOLOXHeadModule', 'RTMDetHead',
    'RTMDetSepBNHeadModule', 'YOLOv7Head', 'PPYOLOEHead', 'PPYOLOEHeadModule',
    'YOLOv7HeadModule', 'YOLOv7p6HeadModule', 'YOLOv8Head', 'YOLOv8HeadModule',
<<<<<<< HEAD
    'RotatedRTMDetHead', 'RotatedRTMDetSepBNHeadModule', 'RTMDetInsSepBNHead',
    'RTMDetInsSepBNHeadModule'
=======
    'RTMDetRotatedHead', 'RTMDetRotatedSepBNHeadModule'
>>>>>>> 4faea33a
]<|MERGE_RESOLUTION|>--- conflicted
+++ resolved
@@ -1,12 +1,9 @@
 # Copyright (c) OpenMMLab. All rights reserved.
 from .ppyoloe_head import PPYOLOEHead, PPYOLOEHeadModule
 from .rtmdet_head import RTMDetHead, RTMDetSepBNHeadModule
-<<<<<<< HEAD
 from .rtmdet_ins_head import RTMDetInsSepBNHead, RTMDetInsSepBNHeadModule
-=======
 from .rtmdet_rotated_head import (RTMDetRotatedHead,
                                   RTMDetRotatedSepBNHeadModule)
->>>>>>> 4faea33a
 from .yolov5_head import YOLOv5Head, YOLOv5HeadModule
 from .yolov6_head import YOLOv6Head, YOLOv6HeadModule
 from .yolov7_head import YOLOv7Head, YOLOv7HeadModule, YOLOv7p6HeadModule
@@ -18,10 +15,6 @@
     'YOLOv6HeadModule', 'YOLOXHeadModule', 'RTMDetHead',
     'RTMDetSepBNHeadModule', 'YOLOv7Head', 'PPYOLOEHead', 'PPYOLOEHeadModule',
     'YOLOv7HeadModule', 'YOLOv7p6HeadModule', 'YOLOv8Head', 'YOLOv8HeadModule',
-<<<<<<< HEAD
-    'RotatedRTMDetHead', 'RotatedRTMDetSepBNHeadModule', 'RTMDetInsSepBNHead',
+    'RTMDetRotatedHead', 'RTMDetRotatedSepBNHeadModule', 'RTMDetInsSepBNHead',
     'RTMDetInsSepBNHeadModule'
-=======
-    'RTMDetRotatedHead', 'RTMDetRotatedSepBNHeadModule'
->>>>>>> 4faea33a
 ]
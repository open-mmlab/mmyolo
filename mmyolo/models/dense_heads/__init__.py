# Copyright (c) OpenMMLab. All rights reserved.
from .ppyoloe_head import PPYOLOEHead, PPYOLOEHeadModule
from .rtmdet_head import RTMDetHead, RTMDetSepBNHeadModule
from .rtmdet_ins_head import RTMDetInsSepBNHead, RTMDetInsSepBNHeadModule
from .rtmdet_rotated_head import (RTMDetRotatedHead,
                                  RTMDetRotatedSepBNHeadModule)
from .yolov5_head import YOLOv5Head, YOLOv5HeadModule
from .yolov5_ins_head import YOLOv5InsHead, YOLOv5InsHeadModule
from .yolov6_head import YOLOv6Head, YOLOv6HeadModule
from .yolov7_head import YOLOv7Head, YOLOv7HeadModule, YOLOv7p6HeadModule
from .yolov8_head import YOLOv8Head, YOLOv8HeadModule
from .yolov8_ins_head import YOLOv8InsHead, YOLOv8InsHeadModule
from .yolox_head import YOLOXHead, YOLOXHeadModule

__all__ = [
    'YOLOv5Head', 'YOLOv6Head', 'YOLOXHead', 'YOLOv5HeadModule',
    'YOLOv6HeadModule', 'YOLOXHeadModule', 'RTMDetHead',
    'RTMDetSepBNHeadModule', 'YOLOv7Head', 'PPYOLOEHead', 'PPYOLOEHeadModule',
    'YOLOv7HeadModule', 'YOLOv7p6HeadModule', 'YOLOv8Head', 'YOLOv8HeadModule',
    'RTMDetRotatedHead', 'RTMDetRotatedSepBNHeadModule', 'RTMDetInsSepBNHead',
<<<<<<< HEAD
    'RTMDetInsSepBNHeadModule', 'YOLOv5InsHead', 'YOLOv5InsHeadModule'
=======
    'RTMDetInsSepBNHeadModule', 'YOLOv8InsHead', 'YOLOv8InsHeadModule'
>>>>>>> c0d1468b
]<|MERGE_RESOLUTION|>--- conflicted
+++ resolved
@@ -18,9 +18,6 @@
     'RTMDetSepBNHeadModule', 'YOLOv7Head', 'PPYOLOEHead', 'PPYOLOEHeadModule',
     'YOLOv7HeadModule', 'YOLOv7p6HeadModule', 'YOLOv8Head', 'YOLOv8HeadModule',
     'RTMDetRotatedHead', 'RTMDetRotatedSepBNHeadModule', 'RTMDetInsSepBNHead',
-<<<<<<< HEAD
-    'RTMDetInsSepBNHeadModule', 'YOLOv5InsHead', 'YOLOv5InsHeadModule'
-=======
-    'RTMDetInsSepBNHeadModule', 'YOLOv8InsHead', 'YOLOv8InsHeadModule'
->>>>>>> c0d1468b
+    'RTMDetInsSepBNHeadModule', 'YOLOv5InsHead', 'YOLOv5InsHeadModule',
+    'YOLOv8InsHead', 'YOLOv8InsHeadModule'
 ]
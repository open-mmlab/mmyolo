--- conflicted
+++ resolved
@@ -18,9 +18,6 @@
     'RTMDetSepBNHeadModule', 'YOLOv7Head', 'PPYOLOEHead', 'PPYOLOEHeadModule',
     'YOLOv7HeadModule', 'YOLOv7p6HeadModule', 'YOLOv8Head', 'YOLOv8HeadModule',
     'RTMDetRotatedHead', 'RTMDetRotatedSepBNHeadModule', 'RTMDetInsSepBNHead',
-<<<<<<< HEAD
-    'RTMDetInsSepBNHeadModule', 'YOLOXPoseHead', 'YOLOXPoseHeadModule'
-=======
-    'RTMDetInsSepBNHeadModule', 'YOLOv5InsHead', 'YOLOv5InsHeadModule'
->>>>>>> 242ed405
+    'RTMDetInsSepBNHeadModule', 'YOLOv5InsHead', 'YOLOv5InsHeadModule',
+    'YOLOXPoseHead', 'YOLOXPoseHeadModule'
 ]
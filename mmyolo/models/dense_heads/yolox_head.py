# Copyright (c) OpenMMLab. All rights reserved.
from typing import List, Optional, Sequence, Tuple, Union

import torch
import torch.nn as nn
import torch.nn.functional as F
from mmcv.cnn import ConvModule, DepthwiseSeparableConvModule
from mmdet.models.task_modules.samplers import PseudoSampler
from mmdet.models.utils import multi_apply
from mmdet.structures.bbox import bbox_xyxy_to_cxcywh
from mmdet.utils import (ConfigType, OptConfigType, OptInstanceList,
                         OptMultiConfig, reduce_mean)
from mmengine.model import BaseModule, bias_init_with_prob
from mmengine.structures import InstanceData
from torch import Tensor

from mmyolo.registry import MODELS, TASK_UTILS
from .yolov5_head import YOLOv5Head


@MODELS.register_module()
class YOLOXHeadModule(BaseModule):
    """YOLOXHead head module used in `YOLOX.

    `<https://arxiv.org/abs/2107.08430>`_

    Args:
        num_classes (int): Number of categories excluding the background
            category.
        in_channels (Union[int, Sequence]): Number of channels in the input
            feature map.
        widen_factor (float): Width multiplier, multiply number of
            channels in each layer by this amount. Defaults to 1.0.
        num_base_priors (int): The number of priors (points) at a point
            on the feature grid
        stacked_convs (int): Number of stacking convs of the head.
            Defaults to 2.
        featmap_strides (Sequence[int]): Downsample factor of each feature map.
             Defaults to [8, 16, 32].
        use_depthwise (bool): Whether to depthwise separable convolution in
            blocks. Defaults to False.
        dcn_on_last_conv (bool): If true, use dcn in the last layer of
            towers. Defaults to False.
        conv_bias (bool or str): If specified as `auto`, it will be decided by
            the norm_cfg. Bias of conv will be set as True if `norm_cfg` is
            None, otherwise False. Defaults to "auto".
        conv_cfg (:obj:`ConfigDict` or dict, optional): Config dict for
            convolution layer. Defaults to None.
        norm_cfg (:obj:`ConfigDict` or dict): Config dict for normalization
            layer. Defaults to dict(type='BN', momentum=0.03, eps=0.001).
        act_cfg (:obj:`ConfigDict` or dict): Config dict for activation layer.
            Defaults to None.
        init_cfg (:obj:`ConfigDict` or list[:obj:`ConfigDict`] or dict or
            list[dict], optional): Initialization config dict.
            Defaults to None.
    """

    def __init__(
        self,
        num_classes: int,
        in_channels: Union[int, Sequence],
        widen_factor: float = 1.0,
        num_base_priors: int = 1,
        feat_channels: int = 256,
        stacked_convs: int = 2,
        featmap_strides: Sequence[int] = [8, 16, 32],
        use_depthwise: bool = False,
        dcn_on_last_conv: bool = False,
        conv_bias: Union[bool, str] = 'auto',
        conv_cfg: OptConfigType = None,
        norm_cfg: ConfigType = dict(type='BN', momentum=0.03, eps=0.001),
        act_cfg: ConfigType = dict(type='SiLU', inplace=True),
        init_cfg: OptMultiConfig = None,
    ):
        super().__init__(init_cfg=init_cfg)
        self.num_classes = num_classes
        self.feat_channels = int(feat_channels * widen_factor)
        self.stacked_convs = stacked_convs
        self.use_depthwise = use_depthwise
        self.dcn_on_last_conv = dcn_on_last_conv
        assert conv_bias == 'auto' or isinstance(conv_bias, bool)
        self.conv_bias = conv_bias
        self.num_base_priors = num_base_priors

        self.conv_cfg = conv_cfg
        self.norm_cfg = norm_cfg
        self.act_cfg = act_cfg
        self.featmap_strides = featmap_strides

        if isinstance(in_channels, int):
            in_channels = int(in_channels * widen_factor)
        self.in_channels = in_channels

        self._init_layers()

    def _init_layers(self):
        """Initialize heads for all level feature maps."""
        self.multi_level_cls_convs = nn.ModuleList()
        self.multi_level_reg_convs = nn.ModuleList()
        self.multi_level_conv_cls = nn.ModuleList()
        self.multi_level_conv_reg = nn.ModuleList()
        self.multi_level_conv_obj = nn.ModuleList()
        for _ in self.featmap_strides:
            self.multi_level_cls_convs.append(self._build_stacked_convs())
            self.multi_level_reg_convs.append(self._build_stacked_convs())
            conv_cls, conv_reg, conv_obj = self._build_predictor()
            self.multi_level_conv_cls.append(conv_cls)
            self.multi_level_conv_reg.append(conv_reg)
            self.multi_level_conv_obj.append(conv_obj)

    def _build_stacked_convs(self) -> nn.Sequential:
        """Initialize conv layers of a single level head."""
        conv = DepthwiseSeparableConvModule \
            if self.use_depthwise else ConvModule
        stacked_convs = []
        for i in range(self.stacked_convs):
            chn = self.in_channels if i == 0 else self.feat_channels
            if self.dcn_on_last_conv and i == self.stacked_convs - 1:
                conv_cfg = dict(type='DCNv2')
            else:
                conv_cfg = self.conv_cfg
            stacked_convs.append(
                conv(
                    chn,
                    self.feat_channels,
                    3,
                    stride=1,
                    padding=1,
                    conv_cfg=conv_cfg,
                    norm_cfg=self.norm_cfg,
                    act_cfg=self.act_cfg,
                    bias=self.conv_bias))
        return nn.Sequential(*stacked_convs)

    def _build_predictor(self) -> Tuple[nn.Module, nn.Module, nn.Module]:
        """Initialize predictor layers of a single level head."""
        conv_cls = nn.Conv2d(self.feat_channels, self.num_classes, 1)
        conv_reg = nn.Conv2d(self.feat_channels, 4, 1)
        conv_obj = nn.Conv2d(self.feat_channels, 1, 1)
        return conv_cls, conv_reg, conv_obj

    def init_weights(self):
        """Initialize weights of the head."""
        # Use prior in model initialization to improve stability
        super().init_weights()
        bias_init = bias_init_with_prob(0.01)
        for conv_cls, conv_obj in zip(self.multi_level_conv_cls,
                                      self.multi_level_conv_obj):
            conv_cls.bias.data.fill_(bias_init)
            conv_obj.bias.data.fill_(bias_init)

    def forward(self, x: Tuple[Tensor]) -> Tuple[List]:
        """Forward features from the upstream network.

        Args:
            x (Tuple[Tensor]): Features from the upstream network, each is
                a 4D-tensor.
        Returns:
            Tuple[List]: A tuple of multi-level classification scores, bbox
            predictions, and objectnesses.
        """

        return multi_apply(self.forward_single, x, self.multi_level_cls_convs,
                           self.multi_level_reg_convs,
                           self.multi_level_conv_cls,
                           self.multi_level_conv_reg,
                           self.multi_level_conv_obj)

    def forward_single(self, x: Tensor, cls_convs: nn.Module,
                       reg_convs: nn.Module, conv_cls: nn.Module,
                       conv_reg: nn.Module,
                       conv_obj: nn.Module) -> Tuple[Tensor, Tensor, Tensor]:
        """Forward feature of a single scale level."""

        cls_feat = cls_convs(x)
        reg_feat = reg_convs(x)

        cls_score = conv_cls(cls_feat)
        bbox_pred = conv_reg(reg_feat)
        objectness = conv_obj(reg_feat)

        return cls_score, bbox_pred, objectness


@MODELS.register_module()
class YOLOXHead(YOLOv5Head):
    """YOLOXHead head used in `YOLOX <https://arxiv.org/abs/2107.08430>`_.

    Args:
        head_module(ConfigType): Base module used for YOLOXHead
        prior_generator: Points generator feature maps in
            2D points-based detectors.
        loss_cls (:obj:`ConfigDict` or dict): Config of classification loss.
        loss_bbox (:obj:`ConfigDict` or dict): Config of localization loss.
        loss_obj (:obj:`ConfigDict` or dict): Config of objectness loss.
        loss_bbox_aux (:obj:`ConfigDict` or dict): Config of bbox aux loss.
        train_cfg (:obj:`ConfigDict` or dict, optional): Training config of
            anchor head. Defaults to None.
        test_cfg (:obj:`ConfigDict` or dict, optional): Testing config of
            anchor head. Defaults to None.
        init_cfg (:obj:`ConfigDict` or list[:obj:`ConfigDict`] or dict or
            list[dict], optional): Initialization config dict.
            Defaults to None.
    """

    def __init__(self,
                 head_module: ConfigType,
                 prior_generator: ConfigType = dict(
                     type='mmdet.MlvlPointGenerator',
                     offset=0,
                     strides=[8, 16, 32]),
                 bbox_coder: ConfigType = dict(type='YOLOXBBoxCoder'),
                 loss_cls: ConfigType = dict(
                     type='mmdet.CrossEntropyLoss',
                     use_sigmoid=True,
                     reduction='sum',
                     loss_weight=1.0),
                 loss_bbox: ConfigType = dict(
                     type='mmdet.IoULoss',
                     mode='square',
                     eps=1e-16,
                     reduction='sum',
                     loss_weight=5.0),
                 loss_obj: ConfigType = dict(
                     type='mmdet.CrossEntropyLoss',
                     use_sigmoid=True,
                     reduction='sum',
                     loss_weight=1.0),
                 loss_bbox_aux: ConfigType = dict(
                     type='mmdet.L1Loss', reduction='sum', loss_weight=1.0),
                 train_cfg: OptConfigType = None,
                 test_cfg: OptConfigType = None,
                 init_cfg: OptMultiConfig = None):
        self.use_bbox_aux = False
        self.loss_bbox_aux = loss_bbox_aux

        super().__init__(
            head_module=head_module,
            prior_generator=prior_generator,
            bbox_coder=bbox_coder,
            loss_cls=loss_cls,
            loss_bbox=loss_bbox,
            loss_obj=loss_obj,
            train_cfg=train_cfg,
            test_cfg=test_cfg,
            init_cfg=init_cfg)

    def special_init(self):
        """Since YOLO series algorithms will inherit from YOLOv5Head, but
        different algorithms have special initialization process.

        The special_init function is designed to deal with this situation.
        """
        self.loss_bbox_aux: nn.Module = MODELS.build(self.loss_bbox_aux)
        if self.train_cfg:
            self.assigner = TASK_UTILS.build(self.train_cfg.assigner)
            # YOLOX does not support sampling
            self.sampler = PseudoSampler()

    def forward(self, x: Tuple[Tensor]) -> Tuple[List]:
        return self.head_module(x)

    def loss_by_feat(
            self,
            cls_scores: Sequence[Tensor],
            bbox_preds: Sequence[Tensor],
            objectnesses: Sequence[Tensor],
            batch_gt_instances: Tensor,
            batch_img_metas: Sequence[dict],
            batch_gt_instances_ignore: OptInstanceList = None) -> dict:
        """Calculate the loss based on the features extracted by the detection
        head.

        Args:
            cls_scores (Sequence[Tensor]): Box scores for each scale level,
                each is a 4D-tensor, the channel number is
                num_priors * num_classes.
            bbox_preds (Sequence[Tensor]): Box energies / deltas for each scale
                level, each is a 4D-tensor, the channel number is
                num_priors * 4.
            objectnesses (Sequence[Tensor]): Score factor for
                all scale level, each is a 4D-tensor, has shape
                (batch_size, 1, H, W).
            batch_gt_instances (list[:obj:`InstanceData`]): Batch of
                gt_instance. It usually includes ``bboxes`` and ``labels``
                attributes.
            batch_img_metas (list[dict]): Meta information of each image, e.g.,
                image size, scaling factor, etc.
            batch_gt_instances_ignore (list[:obj:`InstanceData`], optional):
                Batch of gt_instances_ignore. It includes ``bboxes`` attribute
                data that is ignored during training and testing.
                Defaults to None.
        Returns:
            dict[str, Tensor]: A dictionary of losses.
        """
        num_imgs = len(batch_img_metas)
        if batch_gt_instances_ignore is None:
            batch_gt_instances_ignore = [None] * num_imgs
        
        batch_gt_instances = self.gt_instances_preprocess(batch_gt_instances, len(batch_img_metas))
        
        featmap_sizes = [cls_score.shape[2:] for cls_score in cls_scores]
        mlvl_priors = self.prior_generator.grid_priors(
            featmap_sizes,
            dtype=cls_scores[0].dtype,
            device=cls_scores[0].device,
            with_stride=True)

        flatten_cls_preds = [
            cls_pred.permute(0, 2, 3, 1).reshape(num_imgs, -1,
                                                 self.num_classes)
            for cls_pred in cls_scores
        ]
        flatten_bbox_preds = [
            bbox_pred.permute(0, 2, 3, 1).reshape(num_imgs, -1, 4)
            for bbox_pred in bbox_preds
        ]
        flatten_objectness = [
            objectness.permute(0, 2, 3, 1).reshape(num_imgs, -1)
            for objectness in objectnesses
        ]

        flatten_cls_preds = torch.cat(flatten_cls_preds, dim=1)
        flatten_bbox_preds = torch.cat(flatten_bbox_preds, dim=1)
        flatten_objectness = torch.cat(flatten_objectness, dim=1)
        flatten_priors = torch.cat(mlvl_priors)
        flatten_bboxes = self.bbox_coder.decode(flatten_priors[..., :2],
                                                flatten_bbox_preds,
                                                flatten_priors[..., 2])

        (pos_masks, cls_targets, obj_targets, bbox_targets, bbox_aux_target,
         num_fg_imgs) = multi_apply(
             self._get_targets_single,
             flatten_priors.unsqueeze(0).repeat(num_imgs, 1, 1),
             flatten_cls_preds.detach(), flatten_bboxes.detach(),
             flatten_objectness.detach(), batch_gt_instances, batch_img_metas,
             batch_gt_instances_ignore)

        # The experimental results show that 'reduce_mean' can improve
        # performance on the COCO dataset.
        num_pos = torch.tensor(
            sum(num_fg_imgs),
            dtype=torch.float,
            device=flatten_cls_preds.device)
        num_total_samples = max(reduce_mean(num_pos), 1.0)

        pos_masks = torch.cat(pos_masks, 0)
        cls_targets = torch.cat(cls_targets, 0)
        obj_targets = torch.cat(obj_targets, 0)
        bbox_targets = torch.cat(bbox_targets, 0)
        if self.use_bbox_aux:
            bbox_aux_target = torch.cat(bbox_aux_target, 0)

        loss_obj = self.loss_obj(flatten_objectness.view(-1, 1),
                                 obj_targets) / num_total_samples
        if num_pos > 0:
            loss_cls = self.loss_cls(
                flatten_cls_preds.view(-1, self.num_classes)[pos_masks],
                cls_targets) / num_total_samples
            loss_bbox = self.loss_bbox(
                flatten_bboxes.view(-1, 4)[pos_masks],
                bbox_targets) / num_total_samples
        else:
            # Avoid cls and reg branch not participating in the gradient
            # propagation when there is no ground-truth in the images.
            # For more details, please refer to
            # https://github.com/open-mmlab/mmdetection/issues/7298
            loss_cls = flatten_cls_preds.sum() * 0
            loss_bbox = flatten_bboxes.sum() * 0

        loss_dict = dict(
            loss_cls=loss_cls, loss_bbox=loss_bbox, loss_obj=loss_obj)

        if self.use_bbox_aux:
            if num_pos > 0:
                loss_bbox_aux = self.loss_bbox_aux(
                    flatten_bbox_preds.view(-1, 4)[pos_masks],
                    bbox_aux_target) / num_total_samples
            else:
                # Avoid cls and reg branch not participating in the gradient
                # propagation when there is no ground-truth in the images.
                # For more details, please refer to
                # https://github.com/open-mmlab/mmdetection/issues/7298
                loss_bbox_aux = flatten_bbox_preds.sum() * 0
            loss_dict.update(loss_bbox_aux=loss_bbox_aux)

        return loss_dict

    @torch.no_grad()
    def _get_targets_single(
            self,
            priors: Tensor,
            cls_preds: Tensor,
            decoded_bboxes: Tensor,
            objectness: Tensor,
            gt_instances: InstanceData,
            img_meta: dict,
            gt_instances_ignore: Optional[InstanceData] = None) -> tuple:
        """Compute classification, regression, and objectness targets for
        priors in a single image.

        Args:
            priors (Tensor): All priors of one image, a 2D-Tensor with shape
                [num_priors, 4] in [cx, xy, stride_w, stride_y] format.
            cls_preds (Tensor): Classification predictions of one image,
                a 2D-Tensor with shape [num_priors, num_classes]
            decoded_bboxes (Tensor): Decoded bboxes predictions of one image,
                a 2D-Tensor with shape [num_priors, 4] in [tl_x, tl_y,
                br_x, br_y] format.
            objectness (Tensor): Objectness predictions of one image,
                a 1D-Tensor with shape [num_priors]
            gt_instances (:obj:`InstanceData`): Ground truth of instance
                annotations. It should includes ``bboxes`` and ``labels``
                attributes.
            img_meta (dict): Meta information for current image.
            gt_instances_ignore (:obj:`InstanceData`, optional): Instances
                to be ignored during training. It includes ``bboxes`` attribute
                data that is ignored during training and testing.
                Defaults to None.
        Returns:
            tuple:
                foreground_mask (list[Tensor]): Binary mask of foreground
                targets.
                cls_target (list[Tensor]): Classification targets of an image.
                obj_target (list[Tensor]): Objectness targets of an image.
                bbox_target (list[Tensor]): BBox targets of an image.
                bbox_aux_target (int): BBox aux targets of an image.
                num_pos_per_img (int): Number of positive samples in an image.
        """

        num_priors = priors.size(0)
        num_gts = len(gt_instances)
        # No target
        if num_gts == 0:
            cls_target = cls_preds.new_zeros((0, self.num_classes))
            bbox_target = cls_preds.new_zeros((0, 4))
            bbox_aux_target = cls_preds.new_zeros((0, 4))
            obj_target = cls_preds.new_zeros((num_priors, 1))
            foreground_mask = cls_preds.new_zeros(num_priors).bool()
            return (foreground_mask, cls_target, obj_target, bbox_target,
                    bbox_aux_target, 0)

        # YOLOX uses center priors with 0.5 offset to assign targets,
        # but use center priors without offset to regress bboxes.
        offset_priors = torch.cat(
            [priors[:, :2] + priors[:, 2:] * 0.5, priors[:, 2:]], dim=-1)

        scores = cls_preds.sigmoid() * objectness.unsqueeze(1).sigmoid()
        pred_instances = InstanceData(
            bboxes=decoded_bboxes, scores=scores.sqrt_(), priors=offset_priors)
        assign_result = self.assigner.assign(
            pred_instances=pred_instances,
            gt_instances=gt_instances,
            gt_instances_ignore=gt_instances_ignore)

        sampling_result = self.sampler.sample(assign_result, pred_instances,
                                              gt_instances)
        pos_inds = sampling_result.pos_inds
        num_pos_per_img = pos_inds.size(0)

        pos_ious = assign_result.max_overlaps[pos_inds]
        # IOU aware classification score
        cls_target = F.one_hot(sampling_result.pos_gt_labels,
                               self.num_classes) * pos_ious.unsqueeze(-1)
        obj_target = torch.zeros_like(objectness).unsqueeze(-1)
        obj_target[pos_inds] = 1
        bbox_target = sampling_result.pos_gt_bboxes
        bbox_aux_target = cls_preds.new_zeros((num_pos_per_img, 4))
        if self.use_bbox_aux:
            bbox_aux_target = self._get_bbox_aux_target(
                bbox_aux_target, bbox_target, priors[pos_inds])
        foreground_mask = torch.zeros_like(objectness).to(torch.bool)
        foreground_mask[pos_inds] = 1
        return (foreground_mask, cls_target, obj_target, bbox_target,
                bbox_aux_target, num_pos_per_img)

    def _get_bbox_aux_target(self,
                             bbox_aux_target: Tensor,
                             gt_bboxes: Tensor,
                             priors: Tensor,
                             eps: float = 1e-8) -> Tensor:
        """Convert gt bboxes to center offset and log width height."""
        gt_cxcywh = bbox_xyxy_to_cxcywh(gt_bboxes)
        bbox_aux_target[:, :2] = (gt_cxcywh[:, :2] -
                                  priors[:, :2]) / priors[:, 2:]
        bbox_aux_target[:,
                        2:] = torch.log(gt_cxcywh[:, 2:] / priors[:, 2:] + eps)
        return bbox_aux_target

    @staticmethod
    def gt_instances_preprocess(batch_gt_instances: Tensor,
                                batch_size: int) -> List[InstanceData]:
        """Split batch_gt_instances with batch size.
        
        Args:
            batch_gt_instances (Tensor): Ground truth
                a 2D-Tensor for whole batch, shape [all_gt_bboxes, 6]
            batch_size (int): Batch size.

        Returns:
            List: batch gt instances data, shape [batch_size, InstanceData]
        """
        # faster version
<<<<<<< HEAD
=======
        # sqlit batch gt instance [all_gt_bboxes, 6] -> [InstanceData]
>>>>>>> d7784411
        batch_instance_list = []
        for i in range(batch_size):
            batch_gt_instance_ = InstanceData()
            single_batch_instance = \
                batch_gt_instances[batch_gt_instances[:, 0] == i, :]
            batch_gt_instance_.bboxes = single_batch_instance[:, 2:]
            batch_gt_instance_.labels = single_batch_instance[:, 1]
            batch_instance_list.append(batch_gt_instance_)

        return batch_instance_list<|MERGE_RESOLUTION|>--- conflicted
+++ resolved
@@ -501,10 +501,6 @@
             List: batch gt instances data, shape [batch_size, InstanceData]
         """
         # faster version
-<<<<<<< HEAD
-=======
-        # sqlit batch gt instance [all_gt_bboxes, 6] -> [InstanceData]
->>>>>>> d7784411
         batch_instance_list = []
         for i in range(batch_size):
             batch_gt_instance_ = InstanceData()

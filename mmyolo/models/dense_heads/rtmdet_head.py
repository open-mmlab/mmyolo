--- conflicted
+++ resolved
@@ -211,30 +211,6 @@
             Defaults to None.
     """
 
-<<<<<<< HEAD
-    def __init__(self,
-                 head_module: nn.Module,
-                 prior_generator: ConfigType = dict(
-                     type='mmdet.MlvlPointGenerator',
-                     offset=0,
-                     strides=[8, 16, 32]),
-                 bbox_coder: ConfigType = dict(type='DistancePointBBoxCoder'),
-                 loss_cls: ConfigType = dict(
-                     type='mmdet.QualityFocalLoss',
-                     use_sigmoid=True,
-                     beta=2.0,
-                     loss_weight=1.0),
-                 loss_bbox: ConfigType = dict(
-                     type='mmdet.GIoULoss', loss_weight=2.0),
-                 loss_obj: ConfigType = dict(
-                     type='mmdet.CrossEntropyLoss',
-                     use_sigmoid=True,
-                     reduction='sum',
-                     loss_weight=1.0),
-                 train_cfg: OptConfigType = None,
-                 test_cfg: OptConfigType = None,
-                 init_cfg: OptMultiConfig = None):
-=======
     def __init__(
             self,
             head_module: ConfigType,
@@ -257,7 +233,6 @@
             train_cfg: OptConfigType = None,
             test_cfg: OptConfigType = None,
             init_cfg: OptMultiConfig = None):
->>>>>>> 14d9cab3
 
         super().__init__(
             head_module=head_module,

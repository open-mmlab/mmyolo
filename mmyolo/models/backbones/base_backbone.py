--- conflicted
+++ resolved
@@ -1,10 +1,6 @@
 # Copyright (c) OpenMMLab. All rights reserved.
 from abc import ABCMeta, abstractmethod
-<<<<<<< HEAD
-from typing import List, Sequence
-=======
 from typing import List, Sequence, Union
->>>>>>> 0a1c1c96
 
 import torch
 import torch.nn as nn

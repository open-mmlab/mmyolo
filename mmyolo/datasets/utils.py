# Copyright (c) OpenMMLab. All rights reserved.
from typing import List, Sequence

import numpy as np
import torch
from mmengine.dataset import COLLATE_FUNCTIONS

from ..registry import TASK_UTILS


@COLLATE_FUNCTIONS.register_module()
def yolov5_collate(data_batch: Sequence) -> dict:
    """Rewrite collate_fn to get faster training speed."""
    batch_imgs = []
    batch_bboxes_labels = []
    for i in range(len(data_batch)):
        datasamples = data_batch[i]['data_samples']
        inputs = data_batch[i]['inputs']

        gt_bboxes = datasamples.gt_instances.bboxes.tensor
        gt_labels = datasamples.gt_instances.labels
        batch_idx = gt_labels.new_full((len(gt_labels), 1), i)
        bboxes_labels = torch.cat((batch_idx, gt_labels[:, None], gt_bboxes),
                                  dim=1)
        batch_bboxes_labels.append(bboxes_labels)

        batch_imgs.append(inputs)
    return {
        'inputs': torch.stack(batch_imgs, 0),
        'data_samples': torch.cat(batch_bboxes_labels, 0)
    }


@COLLATE_FUNCTIONS.register_module()
def ppyoloe_collate(data_batch: Sequence) -> dict:
<<<<<<< HEAD
    """Rewrite collate_fn to get faster training speed."""
=======
    """Rewrite collate_fn to get faster training speed and support multi_scale
    training."""
>>>>>>> 4fca6027
    batch_imgs = []
    batch_bboxes_labels = []
    for i in range(len(data_batch)):
        datasamples = data_batch[i]['data_samples']
        inputs = data_batch[i]['inputs']

        gt_bboxes = datasamples.gt_instances.bboxes.tensor
        gt_labels = datasamples.gt_instances.labels
        batch_idx = gt_labels.new_full((len(gt_labels), 1), i)
        bboxes_labels = torch.cat((batch_idx, gt_labels[:, None], gt_bboxes),
                                  dim=1)
        batch_bboxes_labels.append(bboxes_labels)

        batch_imgs.append(inputs)

    return {
<<<<<<< HEAD
        # type: list
        'inputs': batch_imgs,
        'data_samples': batch_bboxes_labels
=======
        'inputs': batch_imgs,  # type: list
        'data_samples': batch_bboxes_labels  # type: list
>>>>>>> 4fca6027
    }


@TASK_UTILS.register_module()
class BatchShapePolicy:
    """BatchShapePolicy is only used in the testing phase, which can reduce the
    number of pad pixels during batch inference.

    Args:
       batch_size (int): Single GPU batch size during batch inference.
           Defaults to 32.
       img_size (int): Expected output image size. Defaults to 640.
       size_divisor (int): The minimum size that is divisible
           by size_divisor. Defaults to 32.
       extra_pad_ratio (float):  Extra pad ratio. Defaults to 0.5.
    """

    def __init__(self,
                 batch_size: int = 32,
                 img_size: int = 640,
                 size_divisor: int = 32,
                 extra_pad_ratio: float = 0.5):
        self.batch_size = batch_size
        self.img_size = img_size
        self.size_divisor = size_divisor
        self.extra_pad_ratio = extra_pad_ratio

    def __call__(self, data_list: List[dict]) -> List[dict]:
        image_shapes = []
        for data_info in data_list:
            image_shapes.append((data_info['width'], data_info['height']))

        image_shapes = np.array(image_shapes, dtype=np.float64)

        n = len(image_shapes)  # number of images
        batch_index = np.floor(np.arange(n) / self.batch_size).astype(
            np.int64)  # batch index
        number_of_batches = batch_index[-1] + 1  # number of batches

        aspect_ratio = image_shapes[:, 1] / image_shapes[:, 0]  # aspect ratio
        irect = aspect_ratio.argsort()

        data_list = [data_list[i] for i in irect]

        aspect_ratio = aspect_ratio[irect]
        # Set training image shapes
        shapes = [[1, 1]] * number_of_batches
        for i in range(number_of_batches):
            aspect_ratio_index = aspect_ratio[batch_index == i]
            min_index, max_index = aspect_ratio_index.min(
            ), aspect_ratio_index.max()
            if max_index < 1:
                shapes[i] = [max_index, 1]
            elif min_index > 1:
                shapes[i] = [1, 1 / min_index]

        batch_shapes = np.ceil(
            np.array(shapes) * self.img_size / self.size_divisor +
            self.extra_pad_ratio).astype(np.int64) * self.size_divisor

        for i, data_info in enumerate(data_list):
            data_info['batch_shape'] = batch_shapes[batch_index[i]]

        return data_list<|MERGE_RESOLUTION|>--- conflicted
+++ resolved
@@ -33,12 +33,8 @@
 
 @COLLATE_FUNCTIONS.register_module()
 def ppyoloe_collate(data_batch: Sequence) -> dict:
-<<<<<<< HEAD
-    """Rewrite collate_fn to get faster training speed."""
-=======
     """Rewrite collate_fn to get faster training speed and support multi_scale
     training."""
->>>>>>> 4fca6027
     batch_imgs = []
     batch_bboxes_labels = []
     for i in range(len(data_batch)):
@@ -55,14 +51,8 @@
         batch_imgs.append(inputs)
 
     return {
-<<<<<<< HEAD
-        # type: list
-        'inputs': batch_imgs,
-        'data_samples': batch_bboxes_labels
-=======
         'inputs': batch_imgs,  # type: list
         'data_samples': batch_bboxes_labels  # type: list
->>>>>>> 4fca6027
     }
 
 

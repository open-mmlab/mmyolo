--- conflicted
+++ resolved
@@ -119,6 +119,9 @@
             scale_ratio_h = resized_h / original_h
             scale_ratio_w = resized_w / original_w
             scale_factor = (scale_ratio_w, scale_ratio_h)
+            scale_ratio_h = resized_h / original_h
+            scale_ratio_w = resized_w / original_w
+            scale_factor = (scale_ratio_w, scale_ratio_h)
 
             results['img'] = image
             results['img_shape'] = image.shape[:2]
@@ -156,6 +159,11 @@
             in int format. We recommend setting this to False for object
             detection tasks, and True for instance segmentation tasks.
             Default to False.
+        half_pad_param (bool): If set to True, left and right pad_param will
+            be given by dividing padding_h by 2. If set to False, pad_param is
+            in int format. We recommend setting this to False for object
+            detection tasks, and True for instance segmentation tasks.
+            Default to False.
     """
 
     def __init__(self,
@@ -178,6 +186,7 @@
         self.stretch_only = stretch_only
         self.allow_scale_up = allow_scale_up
         self.half_pad_param = half_pad_param
+        self.half_pad_param = half_pad_param
 
     def _resize_img(self, results: dict):
         """Resize images with ``results['scale']``."""
@@ -230,6 +239,8 @@
 
         scale_factor = (no_pad_shape[1] / image_shape[1],
                         no_pad_shape[0] / image_shape[0])
+        scale_factor = (no_pad_shape[1] / image_shape[1],
+                        no_pad_shape[0] / image_shape[0])
 
         if 'scale_factor' in results:
             results['scale_factor_origin'] = results['scale_factor']
@@ -263,10 +274,6 @@
         if 'pad_param' in results:
             results['pad_param_origin'] = results['pad_param'] * \
                                           np.repeat(ratio, 2)
-<<<<<<< HEAD
-=======
-
->>>>>>> 242ed405
         if self.half_pad_param:
             results['pad_param'] = np.array(
                 [padding_h / 2, padding_h / 2, padding_w / 2, padding_w / 2],
@@ -415,12 +422,9 @@
                  mask2bbox: bool = False,
                  poly2mask: bool = False,
                  merge_polygons: bool = True,
-<<<<<<< HEAD
                  **kwargs) -> None:
-=======
-                 **kwargs):
->>>>>>> 242ed405
         self.mask2bbox = mask2bbox
+        self.merge_polygons = merge_polygons
         self.merge_polygons = merge_polygons
         assert not poly2mask, 'Does not support BitmapMasks considering ' \
                               'that bitmap consumes more memory.'
@@ -536,6 +540,8 @@
                             # ignore
                             self._mask_ignore_flag.append(0)
                         else:
+                            if len(gt_mask) > 1 and self.merge_polygons:
+                                gt_mask = self.merge_multi_segment(gt_mask)
                             if len(gt_mask) > 1 and self.merge_polygons:
                                 gt_mask = self.merge_multi_segment(gt_mask)
                             gt_masks.append(gt_mask)
@@ -629,7 +635,6 @@
         dis = ((arr1[:, None, :] - arr2[None, :, :])**2).sum(-1)
         return np.unravel_index(np.argmin(dis, axis=None), dis.shape)
 
-<<<<<<< HEAD
     def _load_kps(self, results: dict) -> None:
         """Private function to load keypoints annotations.
 
@@ -660,8 +665,6 @@
         results['gt_ignore_flags'] = np.array([False] * num_instances)
         results['gt_bboxes_labels'] = np.array(results['category_id']) - 1
 
-=======
->>>>>>> 242ed405
     def __repr__(self) -> str:
         repr_str = self.__class__.__name__
         repr_str += f'(with_bbox={self.with_bbox}, '
@@ -821,6 +824,9 @@
                 if self.bbox_clip_border:
                     bboxes.clip_([height - 1e-3, width - 1e-3])
                     gt_masks = self.clip_polygons(gt_masks, height, width)
+                if self.bbox_clip_border:
+                    bboxes.clip_([height - 1e-3, width - 1e-3])
+                    gt_masks = self.clip_polygons(gt_masks, height, width)
                 results['gt_masks'] = gt_masks[valid_index]
             else:
                 bboxes.project_(warp_matrix)
@@ -1922,7 +1928,6 @@
             masks = torch.from_numpy(masks)
             # Consistent logic with mmdet
             results['gt_masks'] = masks
-<<<<<<< HEAD
         return results
 
 
@@ -2112,6 +2117,4 @@
         self._resize_masks(results)
         self._resize_seg(results)
         self._record_homography_matrix(results)
-=======
->>>>>>> 242ed405
         return results
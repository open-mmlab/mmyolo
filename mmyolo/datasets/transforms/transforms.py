# Copyright (c) OpenMMLab. All rights reserved.
import math
from typing import Tuple, Union

import cv2
import mmcv
import numpy as np
import torch
from mmcv.transforms import BaseTransform
from mmcv.transforms.utils import cache_randomness
from mmdet.datasets.transforms import LoadAnnotations as MMDET_LoadAnnotations
from mmdet.datasets.transforms import Resize as MMDET_Resize
from mmdet.structures.bbox import (HorizontalBoxes, autocast_box_type,
                                   get_box_type)
from numpy import random

from mmyolo.registry import TRANSFORMS


@TRANSFORMS.register_module()
class YOLOv5KeepRatioResize(MMDET_Resize):
    """Resize images & bbox(if existed).

    This transform resizes the input image according to ``scale``.
    Bboxes (if existed) are then resized with the same scale factor.

    Required Keys:

    - img (np.uint8)
    - gt_bboxes (BaseBoxes[torch.float32]) (optional)

    Modified Keys:

    - img (np.uint8)
    - img_shape (tuple)
    - gt_bboxes (optional)
    - scale (float)

    Added Keys:

    - scale_factor (np.float32)

    Args:
        scale (Union[int, Tuple[int, int]]): Images scales for resizing.
    """

    def __init__(self,
                 scale: Union[int, Tuple[int, int]],
                 keep_ratio: bool = True,
                 **kwargs):
        assert keep_ratio is True
        super().__init__(scale=scale, keep_ratio=True, **kwargs)

    @staticmethod
    def _get_rescale_ratio(old_size: Tuple[int, int],
                           scale: Union[float, Tuple[int]]) -> float:
        """Calculate the ratio for rescaling.

        Args:
            old_size (tuple[int]): The old size (w, h) of image.
            scale (float | tuple[int]): The scaling factor or maximum size.
                If it is a float number, then the image will be rescaled by
                this factor, else if it is a tuple of 2 integers, then
                the image will be rescaled as large as possible within
                the scale.

        Returns:
            float: The resize ratio.
        """
        w, h = old_size
        if isinstance(scale, (float, int)):
            if scale <= 0:
                raise ValueError(f'Invalid scale {scale}, must be positive.')
            scale_factor = scale
        elif isinstance(scale, tuple):
            max_long_edge = max(scale)
            max_short_edge = min(scale)
            scale_factor = min(max_long_edge / max(h, w),
                               max_short_edge / min(h, w))
        else:
            raise TypeError('Scale must be a number or tuple of int, '
                            f'but got {type(scale)}')

        return scale_factor

    def _resize_img(self, results: dict):
        """Resize images with ``results['scale']``."""
        assert self.keep_ratio is True

        if results.get('img', None) is not None:
            image = results['img']
            original_h, original_w = image.shape[:2]
            ratio = self._get_rescale_ratio((original_h, original_w),
                                            self.scale)

            if ratio != 1:
                # resize image according to the ratio
                image = mmcv.imrescale(
                    img=image,
                    scale=ratio,
                    interpolation='area' if ratio < 1 else 'bilinear',
                    backend=self.backend)

            resized_h, resized_w = image.shape[:2]
            scale_ratio = resized_h / original_h

            scale_factor = (scale_ratio, scale_ratio)

            results['img'] = image
            results['img_shape'] = image.shape[:2]
            results['scale_factor'] = scale_factor


@TRANSFORMS.register_module()
class LetterResize(MMDET_Resize):
    """Resize and pad image while meeting stride-multiple constraints.

    Required Keys:

    - img (np.uint8)
    - batch_shape (np.int64) (optional)

    Modified Keys:

    - img (np.uint8)
    - img_shape (tuple)
    - gt_bboxes (optional)

    Added Keys:
    - pad_param (np.float32)

    Args:
        scale (Union[int, Tuple[int, int]]): Images scales for resizing.
        pad_val (dict): Padding value. Defaults to dict(img=0, seg=255).
        use_mini_pad (bool): Whether using minimum rectangle padding.
            Defaults to True
        stretch_only (bool): Whether stretch to the specified size directly.
            Defaults to False
        allow_scale_up (bool): Allow scale up when ratio > 1. Defaults to True
    """

    def __init__(self,
                 scale: Union[int, Tuple[int, int]],
                 pad_val: dict = dict(img=0, mask=0, seg=255),
                 use_mini_pad: bool = False,
                 stretch_only: bool = False,
                 allow_scale_up: bool = True,
                 **kwargs):
        super().__init__(scale=scale, keep_ratio=True, **kwargs)

        self.pad_val = pad_val
        if isinstance(pad_val, (int, float)):
            pad_val = dict(img=pad_val, seg=255)
        assert isinstance(
            pad_val, dict), f'pad_val must be dict, but got {type(pad_val)}'

        self.use_mini_pad = use_mini_pad
        self.stretch_only = stretch_only
        self.allow_scale_up = allow_scale_up

    def _resize_img(self, results: dict):
        """Resize images with ``results['scale']``."""
        image = results.get('img', None)
        if image is None:
            return

        # Use batch_shape if a batch_shape policy is configured
        if 'batch_shape' in results:
            scale = tuple(results['batch_shape'])
        else:
            scale = self.scale

        image_shape = image.shape[:2]  # height, width

        # Scale ratio (new / old)
        ratio = min(scale[0] / image_shape[0], scale[1] / image_shape[1])

        # only scale down, do not scale up (for better test mAP)
        if not self.allow_scale_up:
            ratio = min(ratio, 1.0)

        ratio = [ratio, ratio]  # float -> (float, float) for (height, width)

        # compute the best size of the image
        no_pad_shape = (int(round(image_shape[0] * ratio[0])),
                        int(round(image_shape[1] * ratio[1])))

        # padding height & width
        padding_h, padding_w = [
            scale[0] - no_pad_shape[0], scale[1] - no_pad_shape[1]
        ]
        if self.use_mini_pad:
            # minimum rectangle padding
            padding_w, padding_h = np.mod(padding_w, 32), np.mod(padding_h, 32)

        elif self.stretch_only:
            # stretch to the specified size directly
            padding_h, padding_w = 0.0, 0.0
            no_pad_shape = (scale[0], scale[1])
            ratio = [scale[0] / image_shape[0],
                     scale[1] / image_shape[1]]  # height, width ratios

        if image_shape != no_pad_shape:
            # compare with no resize and padding size
            image = mmcv.imresize(
                image, (no_pad_shape[1], no_pad_shape[0]),
                interpolation=self.interpolation,
                backend=self.backend)

        scale_factor = (ratio[1], ratio[0])  # mmcv scale factor is (w, h)

        if 'scale_factor' in results:
<<<<<<< HEAD
            results['scale_factor_origin'] = results['scale_factor']
        results['scale_factor'] = scale_factor
=======
            results['scale_factor'] = (results['scale_factor'][0] *
                                       scale_factor[0],
                                       results['scale_factor'][1] *
                                       scale_factor[1])
        else:
            results['scale_factor'] = scale_factor
>>>>>>> 2d5485f7

        # padding
        top_padding, left_padding = int(round(padding_h // 2 - 0.1)), int(
            round(padding_w // 2 - 0.1))
        bottom_padding = padding_h - top_padding
        right_padding = padding_w - left_padding

        padding_list = [
            top_padding, bottom_padding, left_padding, right_padding
        ]
        if top_padding != 0 or bottom_padding != 0 or \
                left_padding != 0 or right_padding != 0:

            pad_val = self.pad_val.get('img', 0)
            if isinstance(pad_val, int) and image.ndim == 3:
                pad_val = tuple(pad_val for _ in range(image.shape[2]))

            image = mmcv.impad(
                img=image,
                padding=(padding_list[2], padding_list[0], padding_list[3],
                         padding_list[1]),
                pad_val=pad_val,
                padding_mode='constant')

        results['img'] = image
        results['img_shape'] = image.shape
        if 'pad_param' in results:
            results['pad_param_origin'] = results['pad_param'] * \
                np.repeat(scale_factor, 2)
        results['pad_param'] = np.array(padding_list, dtype=np.float32)

    def _resize_masks(self, results: dict):
        """Resize masks with ``results['scale']``"""
        if results.get('gt_masks', None) is None:
            return

        # resize the gt_masks
        gt_mask_height = results['gt_masks'].height * \
            results['scale_factor'][0]
        gt_mask_width = results['gt_masks'].width * \
            results['scale_factor'][1]
        gt_masks = results['gt_masks'].resize(
            (int(round(gt_mask_height)), int(round(gt_mask_width))))

        # padding the gt_masks
        if len(gt_masks) == 0:
            padded_masks = np.empty((0, *results['img_shape'][:2]),
                                    dtype=np.uint8)
        else:
            # TODO: The function is incorrect. Because the mask may not
            #  be able to pad.
            padded_masks = np.stack([
                mmcv.impad(
                    mask,
                    padding=(int(results['pad_param'][2]),
                             int(results['pad_param'][0]),
                             int(results['pad_param'][3]),
                             int(results['pad_param'][1])),
                    pad_val=self.pad_val.get('masks', 0)) for mask in gt_masks
            ])
        results['gt_masks'] = type(results['gt_masks'])(
            padded_masks, *results['img_shape'][:2])

    def _resize_bboxes(self, results: dict):
        """Resize bounding boxes with ``results['scale_factor']``."""
        if results.get('gt_bboxes', None) is None:
            return
        results['gt_bboxes'].rescale_(results['scale_factor'])

        if len(results['pad_param']) != 4:
            return
        results['gt_bboxes'].translate_(
            (results['pad_param'][2], results['pad_param'][0]))

        if self.clip_object_border:
            results['gt_bboxes'].clip_(results['img_shape'])

    def transform(self, results: dict) -> dict:
        super().transform(results)
        if 'scale_factor_origin' in results:
            scale_factor_origin = results.pop('scale_factor_origin')
            results['scale_factor'] *= scale_factor_origin
        if 'pad_param_origin' in results:
            pad_param_origin = results.pop('pad_param_origin')
            results['pad_param'] += pad_param_origin
        return results



# TODO: Check if it can be merged with mmdet.YOLOXHSVRandomAug
@TRANSFORMS.register_module()
class YOLOv5HSVRandomAug(BaseTransform):
    """Apply HSV augmentation to image sequentially.

    Required Keys:

    - img

    Modified Keys:

    - img

    Args:
        hue_delta ([int, float]): delta of hue. Defaults to 0.015.
        saturation_delta ([int, float]): delta of saturation. Defaults to 0.7.
        value_delta ([int, float]): delta of value. Defaults to 0.4.
    """

    def __init__(self,
                 hue_delta: Union[int, float] = 0.015,
                 saturation_delta: Union[int, float] = 0.7,
                 value_delta: Union[int, float] = 0.4):
        self.hue_delta = hue_delta
        self.saturation_delta = saturation_delta
        self.value_delta = value_delta

    def transform(self, results: dict) -> dict:
        """The HSV augmentation transform function.

        Args:
            results (dict): The result dict.

        Returns:
            dict: The result dict.
        """
        hsv_gains = \
            random.uniform(-1, 1, 3) * \
            [self.hue_delta, self.saturation_delta, self.value_delta] + 1
        hue, sat, val = cv2.split(
            cv2.cvtColor(results['img'], cv2.COLOR_BGR2HSV))

        table_list = np.arange(0, 256, dtype=hsv_gains.dtype)
        lut_hue = ((table_list * hsv_gains[0]) % 180).astype(np.uint8)
        lut_sat = np.clip(table_list * hsv_gains[1], 0, 255).astype(np.uint8)
        lut_val = np.clip(table_list * hsv_gains[2], 0, 255).astype(np.uint8)

        im_hsv = cv2.merge(
            (cv2.LUT(hue, lut_hue), cv2.LUT(sat,
                                            lut_sat), cv2.LUT(val, lut_val)))
        results['img'] = cv2.cvtColor(im_hsv, cv2.COLOR_HSV2BGR)
        return results


# TODO: can be accelerated
@TRANSFORMS.register_module()
class LoadAnnotations(MMDET_LoadAnnotations):
    """Because the yolo series does not need to consider ignore bboxes for the
    time being, in order to speed up the pipeline, it can be excluded in
    advance."""

    def _load_bboxes(self, results: dict):
        """Private function to load bounding box annotations.

        Note: BBoxes with ignore_flag of 1 is not considered.

        Args:
            results (dict): Result dict from :obj:``mmengine.BaseDataset``.

        Returns:
            dict: The dict contains loaded bounding box annotations.
        """
        gt_bboxes = []
        gt_ignore_flags = []
        for instance in results.get('instances', []):
            if instance['ignore_flag'] == 0:
                gt_bboxes.append(instance['bbox'])
                gt_ignore_flags.append(instance['ignore_flag'])
        results['gt_ignore_flags'] = np.array(gt_ignore_flags, dtype=bool)

        if self.box_type is None:
            results['gt_bboxes'] = np.array(
                gt_bboxes, dtype=np.float32).reshape((-1, 4))
        else:
            _, box_type_cls = get_box_type(self.box_type)
            results['gt_bboxes'] = box_type_cls(gt_bboxes, dtype=torch.float32)

    def _load_labels(self, results: dict):
        """Private function to load label annotations.

        Note: BBoxes with ignore_flag of 1 is not considered.

        Args:
            results (dict): Result dict from :obj:``mmengine.BaseDataset``.

        Returns:
            dict: The dict contains loaded label annotations.
        """
        gt_bboxes_labels = []
        for instance in results.get('instances', []):
            if instance['ignore_flag'] == 0:
                gt_bboxes_labels.append(instance['bbox_label'])
        results['gt_bboxes_labels'] = np.array(
            gt_bboxes_labels, dtype=np.int64)


@TRANSFORMS.register_module()
class YOLOv5RandomAffine(BaseTransform):
    """Random affine transform data augmentation in YOLOv5. It is different
    from the implementation in YOLOX.

    This operation randomly generates affine transform matrix which including
    rotation, translation, shear and scaling transforms.

    Required Keys:

    - img
    - gt_bboxes (BaseBoxes[torch.float32]) (optional)
    - gt_bboxes_labels (np.int64) (optional)
    - gt_ignore_flags (np.bool) (optional)

    Modified Keys:

    - img
    - img_shape
    - gt_bboxes (optional)
    - gt_bboxes_labels (optional)
    - gt_ignore_flags (optional)

    Args:
        max_rotate_degree (float): Maximum degrees of rotation transform.
            Defaults to 10.
        max_translate_ratio (float): Maximum ratio of translation.
            Defaults to 0.1.
        scaling_ratio_range (tuple[float]): Min and max ratio of
            scaling transform. Defaults to (0.5, 1.5).
        max_shear_degree (float): Maximum degrees of shear
            transform. Defaults to 2.
        border (tuple[int]): Distance from height and width sides of input
            image to adjust output shape. Only used in mosaic dataset.
            Defaults to (0, 0).
        border_val (tuple[int]): Border padding values of 3 channels.
            Defaults to (114, 114, 114).
        bbox_clip_border (bool, optional): Whether to clip the objects outside
            the border of the image. In some dataset like MOT17, the gt bboxes
            are allowed to cross the border of images. Therefore, we don't
            need to clip the gt bboxes in these cases. Defaults to True.
    """

    def __init__(self,
                 max_rotate_degree: float = 10.0,
                 max_translate_ratio: float = 0.1,
                 scaling_ratio_range: Tuple[float, float] = (0.5, 1.5),
                 max_shear_degree: float = 2.0,
                 border: Tuple[int, int] = (0, 0),
                 border_val: Tuple[int, int, int] = (114, 114, 114),
                 bbox_clip_border: bool = True,
                 min_bbox_size: int = 2,
                 min_area_ratio: float = 0.1,
                 max_aspect_ratio: int = 20):
        assert 0 <= max_translate_ratio <= 1
        assert scaling_ratio_range[0] <= scaling_ratio_range[1]
        assert scaling_ratio_range[0] > 0
        self.max_rotate_degree = max_rotate_degree
        self.max_translate_ratio = max_translate_ratio
        self.scaling_ratio_range = scaling_ratio_range
        self.max_shear_degree = max_shear_degree
        self.border = border
        self.border_val = border_val
        self.bbox_clip_border = bbox_clip_border
        self.min_bbox_size = min_bbox_size
        self.min_bbox_size = min_bbox_size
        self.min_area_ratio = min_area_ratio
        self.max_aspect_ratio = max_aspect_ratio

    @cache_randomness
    def _get_random_homography_matrix(self, height: int,
                                      width: int) -> Tuple[np.ndarray, float]:
        """Get random homography matrix.

        Args:
            height (int): Image height.
            width (int): Image width.

        Returns:
            Tuple[np.ndarray, float]: The result of warp_matrix and
            scaling_ratio.
        """
        # Rotation
        rotation_degree = random.uniform(-self.max_rotate_degree,
                                         self.max_rotate_degree)
        rotation_matrix = self._get_rotation_matrix(rotation_degree)

        # Scaling
        scaling_ratio = random.uniform(self.scaling_ratio_range[0],
                                       self.scaling_ratio_range[1])
        scaling_matrix = self._get_scaling_matrix(scaling_ratio)

        # Shear
        x_degree = random.uniform(-self.max_shear_degree,
                                  self.max_shear_degree)
        y_degree = random.uniform(-self.max_shear_degree,
                                  self.max_shear_degree)
        shear_matrix = self._get_shear_matrix(x_degree, y_degree)

        # Translation
        trans_x = random.uniform(0.5 - self.max_translate_ratio,
                                 0.5 + self.max_translate_ratio) * width
        trans_y = random.uniform(0.5 - self.max_translate_ratio,
                                 0.5 + self.max_translate_ratio) * height
        translate_matrix = self._get_translation_matrix(trans_x, trans_y)
        warp_matrix = (
            translate_matrix @ shear_matrix @ rotation_matrix @ scaling_matrix)
        return warp_matrix, scaling_ratio

    @autocast_box_type()
    def transform(self, results: dict) -> dict:
        """The YOLOv5 random affine transform function.

        Args:
            results (dict): The result dict.

        Returns:
            dict: The result dict.
        """
        img = results['img']
        height = img.shape[0] + self.border[0] * 2
        width = img.shape[1] + self.border[1] * 2

        # Note: Different from YOLOX
        center_matrix = np.eye(3, dtype=np.float32)
        center_matrix[0, 2] = -img.shape[1] / 2
        center_matrix[1, 2] = -img.shape[0] / 2

        warp_matrix, scaling_ratio = self._get_random_homography_matrix(
            height, width)
        warp_matrix = warp_matrix @ center_matrix

        img = cv2.warpPerspective(
            img,
            warp_matrix,
            dsize=(width, height),
            borderValue=self.border_val)
        results['img'] = img
        results['img_shape'] = img.shape

        bboxes = results['gt_bboxes']
        num_bboxes = len(bboxes)
        if num_bboxes:
            orig_bboxes = bboxes.clone()

            bboxes.project_(warp_matrix)
            if self.bbox_clip_border:
                bboxes.clip_([height, width])

            # filter bboxes
            orig_bboxes.rescale_([scaling_ratio, scaling_ratio])

            # Be careful: valid_index must convert to numpy,
            # otherwise it will raise out of bounds when len(valid_index)=1
            valid_index = self.filter_gt_bboxes(orig_bboxes, bboxes).numpy()
            results['gt_bboxes'] = bboxes[valid_index]
            results['gt_bboxes_labels'] = results['gt_bboxes_labels'][
                valid_index]
            results['gt_ignore_flags'] = results['gt_ignore_flags'][
                valid_index]

            if 'gt_masks' in results:
                raise NotImplementedError('RandomAffine only supports bbox.')
        return results

    def filter_gt_bboxes(self, origin_bboxes: HorizontalBoxes,
                         wrapped_bboxes: HorizontalBoxes) -> torch.Tensor:
        """Filter gt bboxes.

        Args:
            origin_bboxes (HorizontalBoxes): Origin bboxes.
            wrapped_bboxes (HorizontalBoxes): Wrapped bboxes

        Returns:
            dict: The result dict.
        """
        origin_w = origin_bboxes.widths
        origin_h = origin_bboxes.heights
        wrapped_w = wrapped_bboxes.widths
        wrapped_h = wrapped_bboxes.heights
        aspect_ratio = np.maximum(wrapped_w / (wrapped_h + 1e-16),
                                  wrapped_h / (wrapped_w + 1e-16))

        wh_valid_idx = (wrapped_w > self.min_bbox_size) & \
                       (wrapped_h > self.min_bbox_size)
        area_valid_idx = wrapped_w * wrapped_h / (origin_w * origin_h +
                                                  1e-16) > self.min_area_ratio
        aspect_ratio_valid_idx = aspect_ratio < self.max_aspect_ratio
        return wh_valid_idx & area_valid_idx & aspect_ratio_valid_idx

    def __repr__(self) -> str:
        repr_str = self.__class__.__name__
        repr_str += f'(max_rotate_degree={self.max_rotate_degree}, '
        repr_str += f'max_translate_ratio={self.max_translate_ratio}, '
        repr_str += f'scaling_ratio_range={self.scaling_ratio_range}, '
        repr_str += f'max_shear_degree={self.max_shear_degree}, '
        repr_str += f'border={self.border}, '
        repr_str += f'border_val={self.border_val}, '
        repr_str += f'bbox_clip_border={self.bbox_clip_border})'
        return repr_str

    @staticmethod
    def _get_rotation_matrix(rotate_degrees: float) -> np.ndarray:
        """Get rotation matrix.

        Args:
            rotate_degrees (float): Rotate degrees.

        Returns:
            np.ndarray: The rotation matrix.
        """
        radian = math.radians(rotate_degrees)
        rotation_matrix = np.array(
            [[np.cos(radian), -np.sin(radian), 0.],
             [np.sin(radian), np.cos(radian), 0.], [0., 0., 1.]],
            dtype=np.float32)
        return rotation_matrix

    @staticmethod
    def _get_scaling_matrix(scale_ratio: float) -> np.ndarray:
        """Get scaling matrix.

        Args:
            scale_ratio (float): Scale ratio.

        Returns:
            np.ndarray: The scaling matrix.
        """
        scaling_matrix = np.array(
            [[scale_ratio, 0., 0.], [0., scale_ratio, 0.], [0., 0., 1.]],
            dtype=np.float32)
        return scaling_matrix

    @staticmethod
    def _get_shear_matrix(x_shear_degrees: float,
                          y_shear_degrees: float) -> np.ndarray:
        """Get shear matrix.

        Args:
            x_shear_degrees (float): X shear degrees.
            y_shear_degrees (float): Y shear degrees.

        Returns:
            np.ndarray: The shear matrix.
        """
        x_radian = math.radians(x_shear_degrees)
        y_radian = math.radians(y_shear_degrees)
        shear_matrix = np.array([[1, np.tan(x_radian), 0.],
                                 [np.tan(y_radian), 1, 0.], [0., 0., 1.]],
                                dtype=np.float32)
        return shear_matrix

    @staticmethod
    def _get_translation_matrix(x: float, y: float) -> np.ndarray:
        """Get translation matrix.

        Args:
            x (float): X translation.
            y (float): Y translation.

        Returns:
            np.ndarray: The translation matrix.
        """
        translation_matrix = np.array([[1, 0., x], [0., 1, y], [0., 0., 1.]],
                                      dtype=np.float32)
        return translation_matrix<|MERGE_RESOLUTION|>--- conflicted
+++ resolved
@@ -210,17 +210,8 @@
         scale_factor = (ratio[1], ratio[0])  # mmcv scale factor is (w, h)
 
         if 'scale_factor' in results:
-<<<<<<< HEAD
             results['scale_factor_origin'] = results['scale_factor']
         results['scale_factor'] = scale_factor
-=======
-            results['scale_factor'] = (results['scale_factor'][0] *
-                                       scale_factor[0],
-                                       results['scale_factor'][1] *
-                                       scale_factor[1])
-        else:
-            results['scale_factor'] = scale_factor
->>>>>>> 2d5485f7
 
         # padding
         top_padding, left_padding = int(round(padding_h // 2 - 0.1)), int(
@@ -302,7 +293,10 @@
         super().transform(results)
         if 'scale_factor_origin' in results:
             scale_factor_origin = results.pop('scale_factor_origin')
-            results['scale_factor'] *= scale_factor_origin
+            results['scale_factor'] = (results['scale_factor'][0] *
+                                       scale_factor_origin[0],
+                                       results['scale_factor'][1] *
+                                       scale_factor_origin[1])
         if 'pad_param_origin' in results:
             pad_param_origin = results.pop('pad_param_origin')
             results['pad_param'] += pad_param_origin

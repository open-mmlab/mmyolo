# Copyright (c) OpenMMLab. All rights reserved.
import math
from typing import List, Tuple, Union

import cv2
import mmcv
import numpy as np
import torch
from mmcv.transforms import BaseTransform
from mmcv.transforms.utils import cache_randomness
from mmdet.datasets.transforms import LoadAnnotations as MMDET_LoadAnnotations
from mmdet.datasets.transforms import RandomCrop as MMDET_RandomCrop
from mmdet.datasets.transforms import Resize as MMDET_Resize
from mmdet.structures.bbox import (HorizontalBoxes, autocast_box_type,
                                   get_box_type)
from numpy import random

from mmyolo.registry import TRANSFORMS


@TRANSFORMS.register_module()
class YOLOv5KeepRatioResize(MMDET_Resize):
    """Resize images & bbox(if existed).

    This transform resizes the input image according to ``scale``.
    Bboxes (if existed) are then resized with the same scale factor.

    Required Keys:

    - img (np.uint8)
    - gt_bboxes (BaseBoxes[torch.float32]) (optional)

    Modified Keys:

    - img (np.uint8)
    - img_shape (tuple)
    - gt_bboxes (optional)
    - scale (float)

    Added Keys:

    - scale_factor (np.float32)

    Args:
        scale (Union[int, Tuple[int, int]]): Images scales for resizing.
    """

    def __init__(self,
                 scale: Union[int, Tuple[int, int]],
                 keep_ratio: bool = True,
                 **kwargs):
        assert keep_ratio is True
        super().__init__(scale=scale, keep_ratio=True, **kwargs)

    @staticmethod
    def _get_rescale_ratio(old_size: Tuple[int, int],
                           scale: Union[float, Tuple[int]]) -> float:
        """Calculate the ratio for rescaling.

        Args:
            old_size (tuple[int]): The old size (w, h) of image.
            scale (float | tuple[int]): The scaling factor or maximum size.
                If it is a float number, then the image will be rescaled by
                this factor, else if it is a tuple of 2 integers, then
                the image will be rescaled as large as possible within
                the scale.

        Returns:
            float: The resize ratio.
        """
        w, h = old_size
        if isinstance(scale, (float, int)):
            if scale <= 0:
                raise ValueError(f'Invalid scale {scale}, must be positive.')
            scale_factor = scale
        elif isinstance(scale, tuple):
            max_long_edge = max(scale)
            max_short_edge = min(scale)
            scale_factor = min(max_long_edge / max(h, w),
                               max_short_edge / min(h, w))
        else:
            raise TypeError('Scale must be a number or tuple of int, '
                            f'but got {type(scale)}')

        return scale_factor

    def _resize_img(self, results: dict):
        """Resize images with ``results['scale']``."""
        assert self.keep_ratio is True

        if results.get('img', None) is not None:
            image = results['img']
            original_h, original_w = image.shape[:2]
            ratio = self._get_rescale_ratio((original_h, original_w),
                                            self.scale)

            if ratio != 1:
                # resize image according to the ratio
                image = mmcv.imrescale(
                    img=image,
                    scale=ratio,
                    interpolation='area' if ratio < 1 else 'bilinear',
                    backend=self.backend)

            resized_h, resized_w = image.shape[:2]
            scale_ratio = resized_h / original_h

            scale_factor = (scale_ratio, scale_ratio)

            results['img'] = image
            results['img_shape'] = image.shape[:2]
            results['scale_factor'] = scale_factor


@TRANSFORMS.register_module()
class LetterResize(MMDET_Resize):
    """Resize and pad image while meeting stride-multiple constraints.

    Required Keys:

    - img (np.uint8)
    - batch_shape (np.int64) (optional)

    Modified Keys:

    - img (np.uint8)
    - img_shape (tuple)
    - gt_bboxes (optional)

    Added Keys:
    - pad_param (np.float32)

    Args:
        scale (Union[int, Tuple[int, int]]): Images scales for resizing.
        pad_val (dict): Padding value. Defaults to dict(img=0, seg=255).
        use_mini_pad (bool): Whether using minimum rectangle padding.
            Defaults to True
        stretch_only (bool): Whether stretch to the specified size directly.
            Defaults to False
        allow_scale_up (bool): Allow scale up when ratio > 1. Defaults to True
    """

    def __init__(self,
                 scale: Union[int, Tuple[int, int]],
                 pad_val: dict = dict(img=0, mask=0, seg=255),
                 use_mini_pad: bool = False,
                 stretch_only: bool = False,
                 allow_scale_up: bool = True,
                 **kwargs):
        super().__init__(scale=scale, keep_ratio=True, **kwargs)

        self.pad_val = pad_val
        if isinstance(pad_val, (int, float)):
            pad_val = dict(img=pad_val, seg=255)
        assert isinstance(
            pad_val, dict), f'pad_val must be dict, but got {type(pad_val)}'

        self.use_mini_pad = use_mini_pad
        self.stretch_only = stretch_only
        self.allow_scale_up = allow_scale_up

    def _resize_img(self, results: dict):
        """Resize images with ``results['scale']``."""
        image = results.get('img', None)
        if image is None:
            return

        # Use batch_shape if a batch_shape policy is configured
        if 'batch_shape' in results:
            scale = tuple(results['batch_shape'])  # hw
        else:
            scale = self.scale[::-1]  # wh -> hw

        image_shape = image.shape[:2]  # height, width

        # Scale ratio (new / old)
        ratio = min(scale[0] / image_shape[0], scale[1] / image_shape[1])

        # only scale down, do not scale up (for better test mAP)
        if not self.allow_scale_up:
            ratio = min(ratio, 1.0)

        ratio = [ratio, ratio]  # float -> (float, float) for (height, width)

        # compute the best size of the image
        no_pad_shape = (int(round(image_shape[0] * ratio[0])),
                        int(round(image_shape[1] * ratio[1])))

        # padding height & width
        padding_h, padding_w = [
            scale[0] - no_pad_shape[0], scale[1] - no_pad_shape[1]
        ]
        if self.use_mini_pad:
            # minimum rectangle padding
            padding_w, padding_h = np.mod(padding_w, 32), np.mod(padding_h, 32)

        elif self.stretch_only:
            # stretch to the specified size directly
            padding_h, padding_w = 0.0, 0.0
            no_pad_shape = (scale[0], scale[1])
            ratio = [scale[0] / image_shape[0],
                     scale[1] / image_shape[1]]  # height, width ratios

        if image_shape != no_pad_shape:
            # compare with no resize and padding size
            image = mmcv.imresize(
                image, (no_pad_shape[1], no_pad_shape[0]),
                interpolation=self.interpolation,
                backend=self.backend)

        scale_factor = (ratio[1], ratio[0])  # mmcv scale factor is (w, h)

        if 'scale_factor' in results:
            results['scale_factor_origin'] = results['scale_factor']
        results['scale_factor'] = scale_factor

        # padding
        top_padding, left_padding = int(round(padding_h // 2 - 0.1)), int(
            round(padding_w // 2 - 0.1))
        bottom_padding = padding_h - top_padding
        right_padding = padding_w - left_padding

        padding_list = [
            top_padding, bottom_padding, left_padding, right_padding
        ]
        if top_padding != 0 or bottom_padding != 0 or \
                left_padding != 0 or right_padding != 0:

            pad_val = self.pad_val.get('img', 0)
            if isinstance(pad_val, int) and image.ndim == 3:
                pad_val = tuple(pad_val for _ in range(image.shape[2]))

            image = mmcv.impad(
                img=image,
                padding=(padding_list[2], padding_list[0], padding_list[3],
                         padding_list[1]),
                pad_val=pad_val,
                padding_mode='constant')

        results['img'] = image
        results['img_shape'] = image.shape
        if 'pad_param' in results:
            results['pad_param_origin'] = results['pad_param'] * \
                np.repeat(ratio, 2)
        results['pad_param'] = np.array(padding_list, dtype=np.float32)

    def _resize_masks(self, results: dict):
        """Resize masks with ``results['scale']``"""
        if results.get('gt_masks', None) is None:
            return

        # resize the gt_masks
        gt_mask_height = results['gt_masks'].height * \
            results['scale_factor'][1]
        gt_mask_width = results['gt_masks'].width * \
            results['scale_factor'][0]
        gt_masks = results['gt_masks'].resize(
            (int(round(gt_mask_height)), int(round(gt_mask_width))))

        # padding the gt_masks
        if len(gt_masks) == 0:
            padded_masks = np.empty((0, *results['img_shape'][:2]),
                                    dtype=np.uint8)
        else:
            # TODO: The function is incorrect. Because the mask may not
            #  be able to pad.
            padded_masks = np.stack([
                mmcv.impad(
                    mask,
                    padding=(int(results['pad_param'][2]),
                             int(results['pad_param'][0]),
                             int(results['pad_param'][3]),
                             int(results['pad_param'][1])),
                    pad_val=self.pad_val.get('masks', 0)) for mask in gt_masks
            ])
        results['gt_masks'] = type(results['gt_masks'])(
            padded_masks, *results['img_shape'][:2])

    def _resize_bboxes(self, results: dict):
        """Resize bounding boxes with ``results['scale_factor']``."""
        if results.get('gt_bboxes', None) is None:
            return
        results['gt_bboxes'].rescale_(results['scale_factor'])

        if len(results['pad_param']) != 4:
            return
        results['gt_bboxes'].translate_(
            (results['pad_param'][2], results['pad_param'][0]))

        if self.clip_object_border:
            results['gt_bboxes'].clip_(results['img_shape'])

    def transform(self, results: dict) -> dict:
        results = super().transform(results)
        if 'scale_factor_origin' in results:
            scale_factor_origin = results.pop('scale_factor_origin')
            results['scale_factor'] = (results['scale_factor'][0] *
                                       scale_factor_origin[0],
                                       results['scale_factor'][1] *
                                       scale_factor_origin[1])
        if 'pad_param_origin' in results:
            pad_param_origin = results.pop('pad_param_origin')
            results['pad_param'] += pad_param_origin
        return results


# TODO: Check if it can be merged with mmdet.YOLOXHSVRandomAug
@TRANSFORMS.register_module()
class YOLOv5HSVRandomAug(BaseTransform):
    """Apply HSV augmentation to image sequentially.

    Required Keys:

    - img

    Modified Keys:

    - img

    Args:
        hue_delta ([int, float]): delta of hue. Defaults to 0.015.
        saturation_delta ([int, float]): delta of saturation. Defaults to 0.7.
        value_delta ([int, float]): delta of value. Defaults to 0.4.
    """

    def __init__(self,
                 hue_delta: Union[int, float] = 0.015,
                 saturation_delta: Union[int, float] = 0.7,
                 value_delta: Union[int, float] = 0.4):
        self.hue_delta = hue_delta
        self.saturation_delta = saturation_delta
        self.value_delta = value_delta

    def transform(self, results: dict) -> dict:
        """The HSV augmentation transform function.

        Args:
            results (dict): The result dict.

        Returns:
            dict: The result dict.
        """
        hsv_gains = \
            random.uniform(-1, 1, 3) * \
            [self.hue_delta, self.saturation_delta, self.value_delta] + 1
        hue, sat, val = cv2.split(
            cv2.cvtColor(results['img'], cv2.COLOR_BGR2HSV))

        table_list = np.arange(0, 256, dtype=hsv_gains.dtype)
        lut_hue = ((table_list * hsv_gains[0]) % 180).astype(np.uint8)
        lut_sat = np.clip(table_list * hsv_gains[1], 0, 255).astype(np.uint8)
        lut_val = np.clip(table_list * hsv_gains[2], 0, 255).astype(np.uint8)

        im_hsv = cv2.merge(
            (cv2.LUT(hue, lut_hue), cv2.LUT(sat,
                                            lut_sat), cv2.LUT(val, lut_val)))
        results['img'] = cv2.cvtColor(im_hsv, cv2.COLOR_HSV2BGR)
        return results


# TODO: can be accelerated
@TRANSFORMS.register_module()
class LoadAnnotations(MMDET_LoadAnnotations):
    """Because the yolo series does not need to consider ignore bboxes for the
    time being, in order to speed up the pipeline, it can be excluded in
    advance."""

    def _load_bboxes(self, results: dict):
        """Private function to load bounding box annotations.

        Note: BBoxes with ignore_flag of 1 is not considered.

        Args:
            results (dict): Result dict from :obj:``mmengine.BaseDataset``.

        Returns:
            dict: The dict contains loaded bounding box annotations.
        """
        gt_bboxes = []
        gt_ignore_flags = []
        for instance in results.get('instances', []):
            if instance['ignore_flag'] == 0:
                gt_bboxes.append(instance['bbox'])
                gt_ignore_flags.append(instance['ignore_flag'])
        results['gt_ignore_flags'] = np.array(gt_ignore_flags, dtype=bool)

        if self.box_type is None:
            results['gt_bboxes'] = np.array(
                gt_bboxes, dtype=np.float32).reshape((-1, 4))
        else:
            _, box_type_cls = get_box_type(self.box_type)
            results['gt_bboxes'] = box_type_cls(gt_bboxes, dtype=torch.float32)

    def _load_labels(self, results: dict):
        """Private function to load label annotations.

        Note: BBoxes with ignore_flag of 1 is not considered.

        Args:
            results (dict): Result dict from :obj:``mmengine.BaseDataset``.

        Returns:
            dict: The dict contains loaded label annotations.
        """
        gt_bboxes_labels = []
        for instance in results.get('instances', []):
            if instance['ignore_flag'] == 0:
                gt_bboxes_labels.append(instance['bbox_label'])
        results['gt_bboxes_labels'] = np.array(
            gt_bboxes_labels, dtype=np.int64)


@TRANSFORMS.register_module()
class YOLOv5RandomAffine(BaseTransform):
    """Random affine transform data augmentation in YOLOv5. It is different
    from the implementation in YOLOX.

    This operation randomly generates affine transform matrix which including
    rotation, translation, shear and scaling transforms.

    Required Keys:

    - img
    - gt_bboxes (BaseBoxes[torch.float32]) (optional)
    - gt_bboxes_labels (np.int64) (optional)
    - gt_ignore_flags (bool) (optional)

    Modified Keys:

    - img
    - img_shape
    - gt_bboxes (optional)
    - gt_bboxes_labels (optional)
    - gt_ignore_flags (optional)

    Args:
        max_rotate_degree (float): Maximum degrees of rotation transform.
            Defaults to 10.
        max_translate_ratio (float): Maximum ratio of translation.
            Defaults to 0.1.
        scaling_ratio_range (tuple[float]): Min and max ratio of
            scaling transform. Defaults to (0.5, 1.5).
        max_shear_degree (float): Maximum degrees of shear
            transform. Defaults to 2.
        border (tuple[int]): Distance from width and height sides of input
            image to adjust output shape. Only used in mosaic dataset.
            Defaults to (0, 0).
        border_val (tuple[int]): Border padding values of 3 channels.
            Defaults to (114, 114, 114).
        bbox_clip_border (bool, optional): Whether to clip the objects outside
            the border of the image. In some dataset like MOT17, the gt bboxes
            are allowed to cross the border of images. Therefore, we don't
            need to clip the gt bboxes in these cases. Defaults to True.
    """

    def __init__(self,
                 max_rotate_degree: float = 10.0,
                 max_translate_ratio: float = 0.1,
                 scaling_ratio_range: Tuple[float, float] = (0.5, 1.5),
                 max_shear_degree: float = 2.0,
                 border: Tuple[int, int] = (0, 0),
                 border_val: Tuple[int, int, int] = (114, 114, 114),
                 bbox_clip_border: bool = True,
                 min_bbox_size: int = 2,
                 min_area_ratio: float = 0.1,
                 max_aspect_ratio: int = 20):
        assert 0 <= max_translate_ratio <= 1
        assert scaling_ratio_range[0] <= scaling_ratio_range[1]
        assert scaling_ratio_range[0] > 0
        self.max_rotate_degree = max_rotate_degree
        self.max_translate_ratio = max_translate_ratio
        self.scaling_ratio_range = scaling_ratio_range
        self.max_shear_degree = max_shear_degree
        self.border = border
        self.border_val = border_val
        self.bbox_clip_border = bbox_clip_border
        self.min_bbox_size = min_bbox_size
        self.min_bbox_size = min_bbox_size
        self.min_area_ratio = min_area_ratio
        self.max_aspect_ratio = max_aspect_ratio

    @cache_randomness
    def _get_random_homography_matrix(self, height: int,
                                      width: int) -> Tuple[np.ndarray, float]:
        """Get random homography matrix.

        Args:
            height (int): Image height.
            width (int): Image width.

        Returns:
            Tuple[np.ndarray, float]: The result of warp_matrix and
            scaling_ratio.
        """
        # Rotation
        rotation_degree = random.uniform(-self.max_rotate_degree,
                                         self.max_rotate_degree)
        rotation_matrix = self._get_rotation_matrix(rotation_degree)

        # Scaling
        scaling_ratio = random.uniform(self.scaling_ratio_range[0],
                                       self.scaling_ratio_range[1])
        scaling_matrix = self._get_scaling_matrix(scaling_ratio)

        # Shear
        x_degree = random.uniform(-self.max_shear_degree,
                                  self.max_shear_degree)
        y_degree = random.uniform(-self.max_shear_degree,
                                  self.max_shear_degree)
        shear_matrix = self._get_shear_matrix(x_degree, y_degree)

        # Translation
        trans_x = random.uniform(0.5 - self.max_translate_ratio,
                                 0.5 + self.max_translate_ratio) * width
        trans_y = random.uniform(0.5 - self.max_translate_ratio,
                                 0.5 + self.max_translate_ratio) * height
        translate_matrix = self._get_translation_matrix(trans_x, trans_y)
        warp_matrix = (
            translate_matrix @ shear_matrix @ rotation_matrix @ scaling_matrix)
        return warp_matrix, scaling_ratio

    @autocast_box_type()
    def transform(self, results: dict) -> dict:
        """The YOLOv5 random affine transform function.

        Args:
            results (dict): The result dict.

        Returns:
            dict: The result dict.
        """
        img = results['img']
        # self.border is wh format
        height = img.shape[0] + self.border[1] * 2
        width = img.shape[1] + self.border[0] * 2

        # Note: Different from YOLOX
        center_matrix = np.eye(3, dtype=np.float32)
        center_matrix[0, 2] = -img.shape[1] / 2
        center_matrix[1, 2] = -img.shape[0] / 2

        warp_matrix, scaling_ratio = self._get_random_homography_matrix(
            height, width)
        warp_matrix = warp_matrix @ center_matrix

        img = cv2.warpPerspective(
            img,
            warp_matrix,
            dsize=(width, height),
            borderValue=self.border_val)
        results['img'] = img
        results['img_shape'] = img.shape

        bboxes = results['gt_bboxes']
        num_bboxes = len(bboxes)
        if num_bboxes:
            orig_bboxes = bboxes.clone()

            bboxes.project_(warp_matrix)
            if self.bbox_clip_border:
                bboxes.clip_([height, width])

            # filter bboxes
            orig_bboxes.rescale_([scaling_ratio, scaling_ratio])

            # Be careful: valid_index must convert to numpy,
            # otherwise it will raise out of bounds when len(valid_index)=1
            valid_index = self.filter_gt_bboxes(orig_bboxes, bboxes).numpy()
            results['gt_bboxes'] = bboxes[valid_index]
            results['gt_bboxes_labels'] = results['gt_bboxes_labels'][
                valid_index]
            results['gt_ignore_flags'] = results['gt_ignore_flags'][
                valid_index]

            if 'gt_masks' in results:
                raise NotImplementedError('RandomAffine only supports bbox.')
        return results

    def filter_gt_bboxes(self, origin_bboxes: HorizontalBoxes,
                         wrapped_bboxes: HorizontalBoxes) -> torch.Tensor:
        """Filter gt bboxes.

        Args:
            origin_bboxes (HorizontalBoxes): Origin bboxes.
            wrapped_bboxes (HorizontalBoxes): Wrapped bboxes

        Returns:
            dict: The result dict.
        """
        origin_w = origin_bboxes.widths
        origin_h = origin_bboxes.heights
        wrapped_w = wrapped_bboxes.widths
        wrapped_h = wrapped_bboxes.heights
        aspect_ratio = np.maximum(wrapped_w / (wrapped_h + 1e-16),
                                  wrapped_h / (wrapped_w + 1e-16))

        wh_valid_idx = (wrapped_w > self.min_bbox_size) & \
                       (wrapped_h > self.min_bbox_size)
        area_valid_idx = wrapped_w * wrapped_h / (origin_w * origin_h +
                                                  1e-16) > self.min_area_ratio
        aspect_ratio_valid_idx = aspect_ratio < self.max_aspect_ratio
        return wh_valid_idx & area_valid_idx & aspect_ratio_valid_idx

    def __repr__(self) -> str:
        repr_str = self.__class__.__name__
        repr_str += f'(max_rotate_degree={self.max_rotate_degree}, '
        repr_str += f'max_translate_ratio={self.max_translate_ratio}, '
        repr_str += f'scaling_ratio_range={self.scaling_ratio_range}, '
        repr_str += f'max_shear_degree={self.max_shear_degree}, '
        repr_str += f'border={self.border}, '
        repr_str += f'border_val={self.border_val}, '
        repr_str += f'bbox_clip_border={self.bbox_clip_border})'
        return repr_str

    @staticmethod
    def _get_rotation_matrix(rotate_degrees: float) -> np.ndarray:
        """Get rotation matrix.

        Args:
            rotate_degrees (float): Rotate degrees.

        Returns:
            np.ndarray: The rotation matrix.
        """
        radian = math.radians(rotate_degrees)
        rotation_matrix = np.array(
            [[np.cos(radian), -np.sin(radian), 0.],
             [np.sin(radian), np.cos(radian), 0.], [0., 0., 1.]],
            dtype=np.float32)
        return rotation_matrix

    @staticmethod
    def _get_scaling_matrix(scale_ratio: float) -> np.ndarray:
        """Get scaling matrix.

        Args:
            scale_ratio (float): Scale ratio.

        Returns:
            np.ndarray: The scaling matrix.
        """
        scaling_matrix = np.array(
            [[scale_ratio, 0., 0.], [0., scale_ratio, 0.], [0., 0., 1.]],
            dtype=np.float32)
        return scaling_matrix

    @staticmethod
    def _get_shear_matrix(x_shear_degrees: float,
                          y_shear_degrees: float) -> np.ndarray:
        """Get shear matrix.

        Args:
            x_shear_degrees (float): X shear degrees.
            y_shear_degrees (float): Y shear degrees.

        Returns:
            np.ndarray: The shear matrix.
        """
        x_radian = math.radians(x_shear_degrees)
        y_radian = math.radians(y_shear_degrees)
        shear_matrix = np.array([[1, np.tan(x_radian), 0.],
                                 [np.tan(y_radian), 1, 0.], [0., 0., 1.]],
                                dtype=np.float32)
        return shear_matrix

    @staticmethod
    def _get_translation_matrix(x: float, y: float) -> np.ndarray:
        """Get translation matrix.

        Args:
            x (float): X translation.
            y (float): Y translation.

        Returns:
            np.ndarray: The translation matrix.
        """
        translation_matrix = np.array([[1, 0., x], [0., 1, y], [0., 0., 1.]],
                                      dtype=np.float32)
        return translation_matrix


@TRANSFORMS.register_module()
class PPYOLOERandomDistort(BaseTransform):
    """Random hue, saturation, contrast and brightness distortion.

    Required Keys:

    - img

    Modified Keys:

    - img (np.float32)

    Args:
        hue_cfg (dict): Hue settings. Defaults to dict(min=-18,
            max=18, prob=0.5).
        saturation_cfg (dict): Saturation settings. Defaults to dict(
            min=0.5, max=1.5, prob=0.5).
        contrast_cfg (dict): Contrast settings. Defaults to dict(
            min=0.5, max=1.5, prob=0.5).
        brightness_cfg (dict): Brightness settings. Defaults to dict(
            min=0.5, max=1.5, prob=0.5).
        num_distort_func (int): The number of distort function. Defaults
            to 4.
    """

    def __init__(self,
                 hue_cfg: dict = dict(min=-18, max=18, prob=0.5),
                 saturation_cfg: dict = dict(min=0.5, max=1.5, prob=0.5),
                 contrast_cfg: dict = dict(min=0.5, max=1.5, prob=0.5),
                 brightness_cfg: dict = dict(min=0.5, max=1.5, prob=0.5),
                 num_distort_func: int = 4):
        self.hue_cfg = hue_cfg
        self.saturation_cfg = saturation_cfg
        self.contrast_cfg = contrast_cfg
        self.brightness_cfg = brightness_cfg
        self.num_distort_func = num_distort_func
        assert 0 < self.num_distort_func <= 4,\
            'num_distort_func must > 0 and <= 4'
        for cfg in [
                self.hue_cfg, self.saturation_cfg, self.contrast_cfg,
                self.brightness_cfg
        ]:
            assert 0. <= cfg['prob'] <= 1., 'prob must >=0 and <=1'

    def transform_hue(self, results):
        """Transform hue randomly."""
        if random.uniform(0., 1.) >= self.hue_cfg['prob']:
            return results
        img = results['img']
        delta = random.uniform(self.hue_cfg['min'], self.hue_cfg['max'])
        u = np.cos(delta * np.pi)
        w = np.sin(delta * np.pi)
        delta_iq = np.array([[1.0, 0.0, 0.0], [0.0, u, -w], [0.0, w, u]])
        rgb2yiq_matrix = np.array([[0.114, 0.587, 0.299],
                                   [-0.321, -0.274, 0.596],
                                   [0.311, -0.523, 0.211]])
        yiq2rgb_matric = np.array([[1.0, -1.107, 1.705], [1.0, -0.272, -0.647],
                                   [1.0, 0.956, 0.621]])
        t = np.dot(np.dot(yiq2rgb_matric, delta_iq), rgb2yiq_matrix).T
        img = np.dot(img, t)
        results['img'] = img
        return results

    def transform_saturation(self, results):
        """Transform saturation randomly."""
        if random.uniform(0., 1.) >= self.saturation_cfg['prob']:
            return results
        img = results['img']
        delta = random.uniform(self.saturation_cfg['min'],
                               self.saturation_cfg['max'])

        # convert bgr img to gray img
        gray = img * np.array([[[0.114, 0.587, 0.299]]], dtype=np.float32)
        gray = gray.sum(axis=2, keepdims=True)
        gray *= (1.0 - delta)
        img *= delta
        img += gray
        results['img'] = img
        return results

    def transform_contrast(self, results):
        """Transform contrast randomly."""
        if random.uniform(0., 1.) >= self.contrast_cfg['prob']:
            return results
        img = results['img']
        delta = random.uniform(self.contrast_cfg['min'],
                               self.contrast_cfg['max'])
        img *= delta
        results['img'] = img
        return results

    def transform_brightness(self, results):
        """Transform brightness randomly."""
        if random.uniform(0., 1.) >= self.brightness_cfg['prob']:
            return results
        img = results['img']
        delta = random.uniform(self.brightness_cfg['min'],
                               self.brightness_cfg['max'])
        img += delta
        results['img'] = img
        return results

    def transform(self, results: dict) -> dict:
        """The hue, saturation, contrast and brightness distortion function.

        Args:
            results (dict): The result dict.

        Returns:
            dict: The result dict.
        """
        results['img'] = results['img'].astype(np.float32)

        functions = [
            self.transform_brightness, self.transform_contrast,
            self.transform_saturation, self.transform_hue
        ]
        distortions = random.permutation(functions)[:self.num_distort_func]
        for func in distortions:
            results = func(results)
        return results


@TRANSFORMS.register_module()
<<<<<<< HEAD
class PPYOLOERandomCrop(MMDET_RandomCrop):
=======
class PPYOLOERandomCrop(BaseTransform):
>>>>>>> c682ae82
    """Random crop the img and bboxes. Different thresholds are used in PPYOLOE
    to judge whether the clipped image meets the requirements. This
    implementation is different from the implementation of RandomCrop in mmdet.

    Required Keys:

    - img
    - gt_bboxes (BaseBoxes[torch.float32]) (optional)
    - gt_bboxes_labels (np.int64) (optional)
    - gt_ignore_flags (bool) (optional)

    Modified Keys:

    - img
    - img_shape
    - gt_bboxes (optional)
    - gt_bboxes_labels (optional)
    - gt_ignore_flags (optional)

    Added Keys:
    - pad_param (np.float32)

    Args:
        aspect_ratio (List[float]): Aspect ratio of cropped region. Default to
             [.5, 2].
        thresholds (List[float]): Iou thresholds for decide a valid bbox crop
            in [min, max] format. Defaults to [.0, .1, .3, .5, .7, .9].
        scaling (List[float]): Ratio between a cropped region and the original
            image in [min, max] format. Default to [.3, 1.].
        num_attempts (int): Number of tries for each threshold before
            giving up. Default to 50.
        allow_no_crop (bool): Allow return without actually cropping them.
            Default to True.
        cover_all_box (bool): Ensure all bboxes are covered in the final crop.
            Default to False.
    """

    def __init__(self,
                 aspect_ratio: List[float] = [.5, 2.],
                 thresholds: List[float] = [.0, .1, .3, .5, .7, .9],
                 scaling: List[float] = [.3, 1.],
                 num_attempts: int = 50,
                 allow_no_crop: bool = True,
                 cover_all_box: bool = False):
        self.aspect_ratio = aspect_ratio
        self.thresholds = thresholds
        self.scaling = scaling
        self.num_attempts = num_attempts
        self.allow_no_crop = allow_no_crop
        self.cover_all_box = cover_all_box

    def _crop_data(self, results: dict, crop_box: Tuple[int, int, int, int],
                   valid_inds: np.ndarray) -> Union[dict, None]:
        """Function to randomly crop images, bounding boxes, masks, semantic
        segmentation maps.

        Args:
            results (dict): Result dict from loading pipeline.
            crop_box (Tuple[int, int, int, int]): Expected absolute coordinates
                for cropping, (x1, y1, x2, y2).
            valid_inds (np.ndarray): The indexes of gt that needs to be
                retained.

        Returns:
            results (Union[dict, None]): Randomly cropped results, 'img_shape'
                key in result dict is updated according to crop size. None will
                be returned when there is no valid bbox after cropping.
        """
        # crop the image
        img = results['img']
        crop_x1, crop_y1, crop_x2, crop_y2 = crop_box
        img = img[crop_y1:crop_y2, crop_x1:crop_x2, ...]
        results['img'] = img
        img_shape = img.shape
        results['img_shape'] = img.shape

        # crop bboxes accordingly and clip to the image boundary
        if results.get('gt_bboxes', None) is not None:
            bboxes = results['gt_bboxes']
            bboxes.translate_([-crop_x1, -crop_y1])
            bboxes.clip_(img_shape[:2])

            results['gt_bboxes'] = bboxes[valid_inds]

            if results.get('gt_ignore_flags', None) is not None:
                results['gt_ignore_flags'] = \
                    results['gt_ignore_flags'][valid_inds]

            if results.get('gt_bboxes_labels', None) is not None:
                results['gt_bboxes_labels'] = \
                    results['gt_bboxes_labels'][valid_inds]

            if results.get('gt_masks', None) is not None:
                results['gt_masks'] = results['gt_masks'][
                    valid_inds.nonzero()[0]].crop(
                        np.asarray([crop_x1, crop_y1, crop_x2, crop_y2]))

        # crop semantic seg
        if results.get('gt_seg_map', None) is not None:
            results['gt_seg_map'] = results['gt_seg_map'][crop_y1:crop_y2,
                                                          crop_x1:crop_x2]

        return results

    @autocast_box_type()
    def transform(self, results: dict) -> Union[dict, None]:
        """The random crop transform function.

        Args:
            results (dict): The result dict.

        Returns:
            dict: The result dict.
        """
        if results.get('gt_bboxes', None) is None or len(
                results['gt_bboxes']) == 0:
            return results

        orig_img_h, orig_img_w = results['img'].shape[:2]
        gt_bboxes = results['gt_bboxes']

        thresholds = list(self.thresholds)
        if self.allow_no_crop:
            thresholds.append('no_crop')
        random.shuffle(thresholds)

        for thresh in thresholds:
            # Determine the coordinates for cropping
            if thresh == 'no_crop':
                return results

            found = False
            for i in range(self.num_attempts):
                crop_h, crop_w = self._get_crop_size((orig_img_h, orig_img_w))
                if self.aspect_ratio is None:
                    if crop_h / crop_w < 0.5 or crop_h / crop_w > 2.0:
                        continue

                # get image crop_box
                margin_h = max(orig_img_h - crop_h, 0)
                margin_w = max(orig_img_w - crop_w, 0)
                offset_h, offset_w = self._rand_offset((margin_h, margin_w))
                crop_y1, crop_y2 = offset_h, offset_h + crop_h
                crop_x1, crop_x2 = offset_w, offset_w + crop_w

                crop_box = [crop_x1, crop_y1, crop_x2, crop_y2]
                # Calculate the iou between gt_bboxes and crop_boxes
                iou = self._iou_matrix(gt_bboxes,
                                       np.array([crop_box], dtype=np.float32))
                # If the maximum value of the iou is less than thresh,
                # the current crop_box is considered invalid.
                if iou.max() < thresh:
                    continue

                # If cover_all_box == True and the minimum value of
                # the iou is less than thresh, the current crop_box
                # is considered invalid.
                if self.cover_all_box and iou.min() < thresh:
                    continue

                # Get which gt_bboxes to keep after cropping.
                valid_inds = self._get_valid_inds(
                    gt_bboxes, np.array(crop_box, dtype=np.float32))
                if valid_inds.size > 0:
                    found = True
                    break

            if found:
                results = self._crop_data(results, crop_box, valid_inds)
                return results
        return results

    @cache_randomness
<<<<<<< HEAD
=======
    def _rand_offset(self, margin: Tuple[int, int]) -> Tuple[int, int]:
        """Randomly generate crop offset.

        Args:
            margin (Tuple[int, int]): The upper bound for the offset generated
                randomly.

        Returns:
            Tuple[int, int]: The random offset for the crop.
        """
        margin_h, margin_w = margin
        offset_h = np.random.randint(0, margin_h + 1)
        offset_w = np.random.randint(0, margin_w + 1)

        return (offset_h, offset_w)

    @cache_randomness
>>>>>>> c682ae82
    def _get_crop_size(self, image_size: Tuple[int, int]) -> Tuple[int, int]:
        """Randomly generates the crop size based on `image_size`.

        Args:
            image_size (Tuple[int, int]): (h, w).

        Returns:
            crop_size (Tuple[int, int]): (crop_h, crop_w) in absolute pixels.
        """
        h, w = image_size
        scale = random.uniform(*self.scaling)
        if self.aspect_ratio is not None:
            min_ar, max_ar = self.aspect_ratio
            aspect_ratio = random.uniform(
                max(min_ar, scale**2), min(max_ar, scale**-2))
            h_scale = scale / np.sqrt(aspect_ratio)
            w_scale = scale * np.sqrt(aspect_ratio)
        else:
            h_scale = random.uniform(*self.scaling)
            w_scale = random.uniform(*self.scaling)
        crop_h = h * h_scale
        crop_w = w * w_scale
        return int(crop_h), int(crop_w)

    def _iou_matrix(self,
                    gt_bbox: HorizontalBoxes,
                    crop_bbox: np.ndarray,
                    eps: float = 1e-10) -> np.ndarray:
        """Calculate iou between gt and image crop box.

        Args:
            gt_bbox (HorizontalBoxes): Ground truth bounding boxes.
            crop_bbox (np.ndarray): Image crop coordinates in
                [x1, y1, x2, y2] format.
            eps (float): Default to 1e-10.
        Return:
            (np.ndarray): IoU.
        """
        gt_bbox = gt_bbox.tensor.numpy()
        lefttop = np.maximum(gt_bbox[:, np.newaxis, :2], crop_bbox[:, :2])
        rightbottom = np.minimum(gt_bbox[:, np.newaxis, 2:], crop_bbox[:, 2:])

        overlap = np.prod(
            rightbottom - lefttop,
            axis=2) * (lefttop < rightbottom).all(axis=2)
        area_gt_bbox = np.prod(gt_bbox[:, 2:] - crop_bbox[:, :2], axis=1)
        area_crop_bbox = np.prod(gt_bbox[:, 2:] - crop_bbox[:, :2], axis=1)
        area_o = (area_gt_bbox[:, np.newaxis] + area_crop_bbox - overlap)
        return overlap / (area_o + eps)

    def _get_valid_inds(self, gt_bbox: HorizontalBoxes,
                        img_crop_bbox: np.ndarray) -> np.ndarray:
        """Get which Bboxes to keep at the current cropping coordinates.

        Args:
            gt_bbox (HorizontalBoxes): Ground truth bounding boxes.
            img_crop_bbox (np.ndarray): Image crop coordinates in
                [x1, y1, x2, y2] format.

        Returns:
            (np.ndarray): Valid indexes.
        """
        cropped_box = gt_bbox.tensor.numpy().copy()
        gt_bbox = gt_bbox.tensor.numpy().copy()

        cropped_box[:, :2] = np.maximum(gt_bbox[:, :2], img_crop_bbox[:2])
        cropped_box[:, 2:] = np.minimum(gt_bbox[:, 2:], img_crop_bbox[2:])
        cropped_box[:, :2] -= img_crop_bbox[:2]
        cropped_box[:, 2:] -= img_crop_bbox[:2]

        centers = (gt_bbox[:, :2] + gt_bbox[:, 2:]) / 2
        valid = np.logical_and(img_crop_bbox[:2] <= centers,
                               centers < img_crop_bbox[2:]).all(axis=1)
        valid = np.logical_and(
            valid, (cropped_box[:, :2] < cropped_box[:, 2:]).all(axis=1))

        return np.where(valid)[0]<|MERGE_RESOLUTION|>--- conflicted
+++ resolved
@@ -9,7 +9,6 @@
 from mmcv.transforms import BaseTransform
 from mmcv.transforms.utils import cache_randomness
 from mmdet.datasets.transforms import LoadAnnotations as MMDET_LoadAnnotations
-from mmdet.datasets.transforms import RandomCrop as MMDET_RandomCrop
 from mmdet.datasets.transforms import Resize as MMDET_Resize
 from mmdet.structures.bbox import (HorizontalBoxes, autocast_box_type,
                                    get_box_type)
@@ -803,11 +802,7 @@
 
 
 @TRANSFORMS.register_module()
-<<<<<<< HEAD
-class PPYOLOERandomCrop(MMDET_RandomCrop):
-=======
 class PPYOLOERandomCrop(BaseTransform):
->>>>>>> c682ae82
     """Random crop the img and bboxes. Different thresholds are used in PPYOLOE
     to judge whether the clipped image meets the requirements. This
     implementation is different from the implementation of RandomCrop in mmdet.
@@ -981,8 +976,6 @@
         return results
 
     @cache_randomness
-<<<<<<< HEAD
-=======
     def _rand_offset(self, margin: Tuple[int, int]) -> Tuple[int, int]:
         """Randomly generate crop offset.
 
@@ -1000,7 +993,6 @@
         return (offset_h, offset_w)
 
     @cache_randomness
->>>>>>> c682ae82
     def _get_crop_size(self, image_size: Tuple[int, int]) -> Tuple[int, int]:
         """Randomly generates the crop size based on `image_size`.
 

# Copyright (c) OpenMMLab. All rights reserved.
import math
from copy import deepcopy
from typing import List, Sequence, Tuple, Union

import cv2
import mmcv
import numpy as np
import torch
from mmcv.transforms import BaseTransform
from mmcv.transforms.utils import cache_randomness
from mmdet.datasets.transforms import LoadAnnotations as MMDET_LoadAnnotations
from mmdet.datasets.transforms import Resize as MMDET_Resize
from mmdet.structures.bbox import (HorizontalBoxes, autocast_box_type,
                                   get_box_type)
from mmdet.structures.mask import PolygonMasks
from numpy import random

from mmyolo.registry import TRANSFORMS


@TRANSFORMS.register_module()
class YOLOv5KeepRatioResize(MMDET_Resize):
    """Resize images & bbox(if existed).

    This transform resizes the input image according to ``scale``.
    Bboxes (if existed) are then resized with the same scale factor.

    Required Keys:

    - img (np.uint8)
    - gt_bboxes (BaseBoxes[torch.float32]) (optional)

    Modified Keys:

    - img (np.uint8)
    - img_shape (tuple)
    - gt_bboxes (optional)
    - scale (float)

    Added Keys:

    - scale_factor (np.float32)

    Args:
        scale (Union[int, Tuple[int, int]]): Images scales for resizing.
    """

    def __init__(self,
                 scale: Union[int, Tuple[int, int]],
                 keep_ratio: bool = True,
                 **kwargs):
        assert keep_ratio is True
        super().__init__(scale=scale, keep_ratio=True, **kwargs)

    @staticmethod
    def _get_rescale_ratio(old_size: Tuple[int, int],
                           scale: Union[float, Tuple[int]]) -> float:
        """Calculate the ratio for rescaling.

        Args:
            old_size (tuple[int]): The old size (w, h) of image.
            scale (float | tuple[int]): The scaling factor or maximum size.
                If it is a float number, then the image will be rescaled by
                this factor, else if it is a tuple of 2 integers, then
                the image will be rescaled as large as possible within
                the scale.

        Returns:
            float: The resize ratio.
        """
        w, h = old_size
        if isinstance(scale, (float, int)):
            if scale <= 0:
                raise ValueError(f'Invalid scale {scale}, must be positive.')
            scale_factor = scale
        elif isinstance(scale, tuple):
            max_long_edge = max(scale)
            max_short_edge = min(scale)
            scale_factor = min(max_long_edge / max(h, w),
                               max_short_edge / min(h, w))
        else:
            raise TypeError('Scale must be a number or tuple of int, '
                            f'but got {type(scale)}')

        return scale_factor

    def _resize_img(self, results: dict):
        """Resize images with ``results['scale']``."""
        assert self.keep_ratio is True

        if results.get('img', None) is not None:
            image = results['img']
            original_h, original_w = image.shape[:2]
            ratio = self._get_rescale_ratio((original_h, original_w),
                                            self.scale)

            if ratio != 1:
                # resize image according to the ratio
                image = mmcv.imrescale(
                    img=image,
                    scale=ratio,
                    interpolation='area' if ratio < 1 else 'bilinear',
                    backend=self.backend)

            resized_h, resized_w = image.shape[:2]
            scale_ratio = resized_h / original_h

            scale_factor = (scale_ratio, scale_ratio)

            results['img'] = image
            results['img_shape'] = image.shape[:2]
            results['scale_factor'] = scale_factor


@TRANSFORMS.register_module()
class LetterResize(MMDET_Resize):
    """Resize and pad image while meeting stride-multiple constraints.

    Required Keys:

    - img (np.uint8)
    - batch_shape (np.int64) (optional)

    Modified Keys:

    - img (np.uint8)
    - img_shape (tuple)
    - gt_bboxes (optional)

    Added Keys:
    - pad_param (np.float32)

    Args:
        scale (Union[int, Tuple[int, int]]): Images scales for resizing.
        pad_val (dict): Padding value. Defaults to dict(img=0, seg=255).
        use_mini_pad (bool): Whether using minimum rectangle padding.
            Defaults to True
        stretch_only (bool): Whether stretch to the specified size directly.
            Defaults to False
        allow_scale_up (bool): Allow scale up when ratio > 1. Defaults to True
    """

    def __init__(self,
                 scale: Union[int, Tuple[int, int]],
                 pad_val: dict = dict(img=0, mask=0, seg=255),
                 use_mini_pad: bool = False,
                 stretch_only: bool = False,
                 allow_scale_up: bool = True,
                 **kwargs):
        super().__init__(scale=scale, keep_ratio=True, **kwargs)

        self.pad_val = pad_val
        if isinstance(pad_val, (int, float)):
            pad_val = dict(img=pad_val, seg=255)
        assert isinstance(
            pad_val, dict), f'pad_val must be dict, but got {type(pad_val)}'

        self.use_mini_pad = use_mini_pad
        self.stretch_only = stretch_only
        self.allow_scale_up = allow_scale_up

    def _resize_img(self, results: dict):
        """Resize images with ``results['scale']``."""
        image = results.get('img', None)
        if image is None:
            return

        # Use batch_shape if a batch_shape policy is configured
        if 'batch_shape' in results:
            scale = tuple(results['batch_shape'])  # hw
        else:
            scale = self.scale[::-1]  # wh -> hw

        image_shape = image.shape[:2]  # height, width

        # Scale ratio (new / old)
        ratio = min(scale[0] / image_shape[0], scale[1] / image_shape[1])

        # only scale down, do not scale up (for better test mAP)
        if not self.allow_scale_up:
            ratio = min(ratio, 1.0)

        ratio = [ratio, ratio]  # float -> (float, float) for (height, width)

        # compute the best size of the image
        no_pad_shape = (int(round(image_shape[0] * ratio[0])),
                        int(round(image_shape[1] * ratio[1])))

        # padding height & width
        padding_h, padding_w = [
            scale[0] - no_pad_shape[0], scale[1] - no_pad_shape[1]
        ]
        if self.use_mini_pad:
            # minimum rectangle padding
            padding_w, padding_h = np.mod(padding_w, 32), np.mod(padding_h, 32)

        elif self.stretch_only:
            # stretch to the specified size directly
            padding_h, padding_w = 0.0, 0.0
            no_pad_shape = (scale[0], scale[1])
            ratio = [scale[0] / image_shape[0],
                     scale[1] / image_shape[1]]  # height, width ratios

        if image_shape != no_pad_shape:
            # compare with no resize and padding size
            image = mmcv.imresize(
                image, (no_pad_shape[1], no_pad_shape[0]),
                interpolation=self.interpolation,
                backend=self.backend)

        scale_factor = (ratio[1], ratio[0])  # mmcv scale factor is (w, h)

        if 'scale_factor' in results:
            results['scale_factor_origin'] = results['scale_factor']
        results['scale_factor'] = scale_factor

        # padding
        top_padding, left_padding = int(round(padding_h // 2 - 0.1)), int(
            round(padding_w // 2 - 0.1))
        bottom_padding = padding_h - top_padding
        right_padding = padding_w - left_padding

        padding_list = [
            top_padding, bottom_padding, left_padding, right_padding
        ]
        if top_padding != 0 or bottom_padding != 0 or \
                left_padding != 0 or right_padding != 0:

            pad_val = self.pad_val.get('img', 0)
            if isinstance(pad_val, int) and image.ndim == 3:
                pad_val = tuple(pad_val for _ in range(image.shape[2]))

            image = mmcv.impad(
                img=image,
                padding=(padding_list[2], padding_list[0], padding_list[3],
                         padding_list[1]),
                pad_val=pad_val,
                padding_mode='constant')

        results['img'] = image
        results['img_shape'] = image.shape
        if 'pad_param' in results:
            results['pad_param_origin'] = results['pad_param'] * \
                                          np.repeat(ratio, 2)
        results['pad_param'] = np.array(padding_list, dtype=np.float32)

    def _resize_masks(self, results: dict):
        """Resize masks with ``results['scale']``"""
        if results.get('gt_masks', None) is None:
            return

        gt_masks = results['gt_masks']
        assert isinstance(
            gt_masks, PolygonMasks
        ), f'Only supports PolygonMasks, but got {type(gt_masks)}'

        # resize the gt_masks
        gt_mask_h = results['gt_masks'].height * results['scale_factor'][1]
        gt_mask_w = results['gt_masks'].width * results['scale_factor'][0]
        gt_masks = results['gt_masks'].resize(
            (int(round(gt_mask_h)), int(round(gt_mask_w))))

        top_padding, _, left_padding, _ = results['pad_param']
        if int(left_padding) != 0:
            gt_masks = gt_masks.translate(
                out_shape=results['img_shape'][:2],
                offset=int(left_padding),
                direction='horizontal')
        if int(top_padding) != 0:
            gt_masks = gt_masks.translate(
                out_shape=results['img_shape'][:2],
                offset=int(top_padding),
                direction='vertical')
        results['gt_masks'] = gt_masks

    def _resize_bboxes(self, results: dict):
        """Resize bounding boxes with ``results['scale_factor']``."""
        if results.get('gt_bboxes', None) is None:
            return
        results['gt_bboxes'].rescale_(results['scale_factor'])

        if len(results['pad_param']) != 4:
            return
        results['gt_bboxes'].translate_(
            (results['pad_param'][2], results['pad_param'][0]))

        if self.clip_object_border:
            results['gt_bboxes'].clip_(results['img_shape'])

    def transform(self, results: dict) -> dict:
        results = super().transform(results)
        if 'scale_factor_origin' in results:
            scale_factor_origin = results.pop('scale_factor_origin')
            results['scale_factor'] = (results['scale_factor'][0] *
                                       scale_factor_origin[0],
                                       results['scale_factor'][1] *
                                       scale_factor_origin[1])
        if 'pad_param_origin' in results:
            pad_param_origin = results.pop('pad_param_origin')
            results['pad_param'] += pad_param_origin
        return results


# TODO: Check if it can be merged with mmdet.YOLOXHSVRandomAug
@TRANSFORMS.register_module()
class YOLOv5HSVRandomAug(BaseTransform):
    """Apply HSV augmentation to image sequentially.

    Required Keys:

    - img

    Modified Keys:

    - img

    Args:
        hue_delta ([int, float]): delta of hue. Defaults to 0.015.
        saturation_delta ([int, float]): delta of saturation. Defaults to 0.7.
        value_delta ([int, float]): delta of value. Defaults to 0.4.
    """

    def __init__(self,
                 hue_delta: Union[int, float] = 0.015,
                 saturation_delta: Union[int, float] = 0.7,
                 value_delta: Union[int, float] = 0.4):
        self.hue_delta = hue_delta
        self.saturation_delta = saturation_delta
        self.value_delta = value_delta

    def transform(self, results: dict) -> dict:
        """The HSV augmentation transform function.

        Args:
            results (dict): The result dict.

        Returns:
            dict: The result dict.
        """
        hsv_gains = \
            random.uniform(-1, 1, 3) * \
            [self.hue_delta, self.saturation_delta, self.value_delta] + 1
        hue, sat, val = cv2.split(
            cv2.cvtColor(results['img'], cv2.COLOR_BGR2HSV))

        table_list = np.arange(0, 256, dtype=hsv_gains.dtype)
        lut_hue = ((table_list * hsv_gains[0]) % 180).astype(np.uint8)
        lut_sat = np.clip(table_list * hsv_gains[1], 0, 255).astype(np.uint8)
        lut_val = np.clip(table_list * hsv_gains[2], 0, 255).astype(np.uint8)

        im_hsv = cv2.merge(
            (cv2.LUT(hue, lut_hue), cv2.LUT(sat,
                                            lut_sat), cv2.LUT(val, lut_val)))
        results['img'] = cv2.cvtColor(im_hsv, cv2.COLOR_HSV2BGR)
        return results

    def __repr__(self) -> str:
        repr_str = self.__class__.__name__
        repr_str += f'(hue_delta={self.hue_delta}, '
        repr_str += f'saturation_delta={self.saturation_delta}, '
        repr_str += f'value_delta={self.value_delta})'
        return repr_str


@TRANSFORMS.register_module()
class LoadAnnotations(MMDET_LoadAnnotations):
    """Because the yolo series does not need to consider ignore bboxes for the
    time being, in order to speed up the pipeline, it can be excluded in
    advance."""

    def __init__(self,
                 mask2bbox: bool = False,
                 poly2mask: bool = False,
                 **kwargs) -> None:
        self.mask2bbox = mask2bbox
        assert not poly2mask, 'Does not support BitmapMasks considering ' \
                              'that bitmap consumes more memory.'
        super().__init__(poly2mask=poly2mask, **kwargs)
        if self.mask2bbox:
            assert self.with_mask, 'Using mask2bbox requires ' \
                                   'with_mask is True.'
        self._mask_ignore_flag = None

    def transform(self, results: dict) -> dict:
        """Function to load multiple types annotations.

        Args:
            results (dict): Result dict from :obj:``mmengine.BaseDataset``.

        Returns:
            dict: The dict contains loaded bounding box, label and
            semantic segmentation.
        """
        if self.mask2bbox:
            self._load_masks(results)
            if self.with_label:
                self._load_labels(results)
                self._update_mask_ignore_data(results)
            gt_bboxes = results['gt_masks'].get_bboxes(dst_type='hbox')
            results['gt_bboxes'] = gt_bboxes
        else:
            results = super().transform(results)
            self._update_mask_ignore_data(results)
        return results

    def _update_mask_ignore_data(self, results: dict) -> None:
        if 'gt_masks' not in results:
            return

        if 'gt_bboxes_labels' in results and len(
                results['gt_bboxes_labels']) != len(results['gt_masks']):
            assert len(results['gt_bboxes_labels']) == len(
                self._mask_ignore_flag)
            results['gt_bboxes_labels'] = results['gt_bboxes_labels'][
                self._mask_ignore_flag]

        if 'gt_bboxes' in results and len(results['gt_bboxes']) != len(
                results['gt_masks']):
            assert len(results['gt_bboxes']) == len(self._mask_ignore_flag)
            results['gt_bboxes'] = results['gt_bboxes'][self._mask_ignore_flag]

    def _load_bboxes(self, results: dict):
        """Private function to load bounding box annotations.
        Note: BBoxes with ignore_flag of 1 is not considered.
        Args:
            results (dict): Result dict from :obj:``mmengine.BaseDataset``.

        Returns:
            dict: The dict contains loaded bounding box annotations.
        """
        gt_bboxes = []
        gt_ignore_flags = []
        for instance in results.get('instances', []):
            if instance['ignore_flag'] == 0:
                gt_bboxes.append(instance['bbox'])
                gt_ignore_flags.append(instance['ignore_flag'])
        results['gt_ignore_flags'] = np.array(gt_ignore_flags, dtype=bool)

        if self.box_type is None:
            results['gt_bboxes'] = np.array(
                gt_bboxes, dtype=np.float32).reshape((-1, 4))
        else:
            _, box_type_cls = get_box_type(self.box_type)
            results['gt_bboxes'] = box_type_cls(gt_bboxes, dtype=torch.float32)

    def _load_labels(self, results: dict):
        """Private function to load label annotations.

        Note: BBoxes with ignore_flag of 1 is not considered.
        Args:
            results (dict): Result dict from :obj:``mmengine.BaseDataset``.
        Returns:
            dict: The dict contains loaded label annotations.
        """
        gt_bboxes_labels = []
        for instance in results.get('instances', []):
            if instance['ignore_flag'] == 0:
                gt_bboxes_labels.append(instance['bbox_label'])
        results['gt_bboxes_labels'] = np.array(
            gt_bboxes_labels, dtype=np.int64)

    def _load_masks(self, results: dict) -> None:
        """Private function to load mask annotations.

        Args:
            results (dict): Result dict from :obj:``mmengine.BaseDataset``.
        """
        gt_masks = []
        gt_ignore_flags = []
        self._mask_ignore_flag = []
        for instance in results.get('instances', []):
            if instance['ignore_flag'] == 0:
                if 'mask' in instance:
                    gt_mask = instance['mask']
                    if isinstance(gt_mask, list):
                        gt_mask = [
                            np.array(polygon) for polygon in gt_mask
                            if len(polygon) % 2 == 0 and len(polygon) >= 6
                        ]
                        if len(gt_mask) == 0:
                            # ignore
                            self._mask_ignore_flag.append(0)
                        else:
                            gt_masks.append(gt_mask)
                            gt_ignore_flags.append(instance['ignore_flag'])
                            self._mask_ignore_flag.append(1)
                    else:
                        raise NotImplementedError(
                            'Only supports mask annotations in polygon '
                            'format currently')
                else:
                    # TODO: Actually, gt with bbox and without mask needs
                    #  to be retained
                    self._mask_ignore_flag.append(0)
        self._mask_ignore_flag = np.array(self._mask_ignore_flag, dtype=bool)
        results['gt_ignore_flags'] = np.array(gt_ignore_flags, dtype=bool)

        h, w = results['ori_shape']
        gt_masks = PolygonMasks([mask for mask in gt_masks], h, w)
        results['gt_masks'] = gt_masks

    def __repr__(self) -> str:
        repr_str = self.__class__.__name__
        repr_str += f'(with_bbox={self.with_bbox}, '
        repr_str += f'with_label={self.with_label}, '
        repr_str += f'with_mask={self.with_mask}, '
        repr_str += f'with_seg={self.with_seg}, '
        repr_str += f'mask2bbox={self.mask2bbox}, '
        repr_str += f'poly2mask={self.poly2mask}, '
        repr_str += f"imdecode_backend='{self.imdecode_backend}', "
        repr_str += f'file_client_args={self.file_client_args})'
        return repr_str


@TRANSFORMS.register_module()
class YOLOv5RandomAffine(BaseTransform):
    """Random affine transform data augmentation in YOLOv5 and YOLOv8. It is
    different from the implementation in YOLOX.

    This operation randomly generates affine transform matrix which including
    rotation, translation, shear and scaling transforms.
    If you set use_mask_refine == True, the code will use the masks
    annotation to refine the bbox.
    Our implementation is slightly different from the official. In COCO
    dataset, a gt may have multiple mask tags.  The official YOLOv5
    annotation file already combines the masks that an object has,
    but our code takes into account the fact that an object has multiple masks.

    Required Keys:

    - img
    - gt_bboxes (BaseBoxes[torch.float32]) (optional)
    - gt_bboxes_labels (np.int64) (optional)
    - gt_ignore_flags (bool) (optional)
    - gt_masks (PolygonMasks) (optional)

    Modified Keys:

    - img
    - img_shape
    - gt_bboxes (optional)
    - gt_bboxes_labels (optional)
    - gt_ignore_flags (optional)
    - gt_masks (PolygonMasks) (optional)

    Args:
        max_rotate_degree (float): Maximum degrees of rotation transform.
            Defaults to 10.
        max_translate_ratio (float): Maximum ratio of translation.
            Defaults to 0.1.
        scaling_ratio_range (tuple[float]): Min and max ratio of
            scaling transform. Defaults to (0.5, 1.5).
        max_shear_degree (float): Maximum degrees of shear
            transform. Defaults to 2.
        border (tuple[int]): Distance from width and height sides of input
            image to adjust output shape. Only used in mosaic dataset.
            Defaults to (0, 0).
        border_val (tuple[int]): Border padding values of 3 channels.
            Defaults to (114, 114, 114).
        bbox_clip_border (bool, optional): Whether to clip the objects outside
            the border of the image. In some dataset like MOT17, the gt bboxes
            are allowed to cross the border of images. Therefore, we don't
            need to clip the gt bboxes in these cases. Defaults to True.
        min_bbox_size (float): Width and height threshold to filter bboxes.
            If the height or width of a box is smaller than this value, it
            will be removed. Defaults to 2.
        min_area_ratio (float): Threshold of area ratio between
            original bboxes and wrapped bboxes. If smaller than this value,
            the box will be removed. Defaults to 0.1.
        use_mask_refine (bool): Whether to refine bbox by mask.
        max_aspect_ratio (float): Aspect ratio of width and height
            threshold to filter bboxes. If max(h/w, w/h) larger than this
            value, the box will be removed. Defaults to 20.
        resample_num (int): Number of poly to resample to.
    """

    def __init__(self,
                 max_rotate_degree: float = 10.0,
                 max_translate_ratio: float = 0.1,
                 scaling_ratio_range: Tuple[float, float] = (0.5, 1.5),
                 max_shear_degree: float = 2.0,
                 border: Tuple[int, int] = (0, 0),
                 border_val: Tuple[int, int, int] = (114, 114, 114),
                 bbox_clip_border: bool = True,
                 min_bbox_size: int = 2,
                 min_area_ratio: float = 0.1,
                 use_mask_refine: bool = False,
                 max_aspect_ratio: float = 20.,
                 resample_num: int = 1000):
        assert 0 <= max_translate_ratio <= 1
        assert scaling_ratio_range[0] <= scaling_ratio_range[1]
        assert scaling_ratio_range[0] > 0
        self.max_rotate_degree = max_rotate_degree
        self.max_translate_ratio = max_translate_ratio
        self.scaling_ratio_range = scaling_ratio_range
        self.max_shear_degree = max_shear_degree
        self.border = border
        self.border_val = border_val
        self.bbox_clip_border = bbox_clip_border
        self.min_bbox_size = min_bbox_size
        self.min_area_ratio = min_area_ratio
        self.use_mask_refine = use_mask_refine
        self.max_aspect_ratio = max_aspect_ratio
        self.resample_num = resample_num

    @autocast_box_type()
    def transform(self, results: dict) -> dict:
        """The YOLOv5 random affine transform function.

        Args:
            results (dict): The result dict.

        Returns:
            dict: The result dict.
        """
        img = results['img']
        # self.border is wh format
        height = img.shape[0] + self.border[1] * 2
        width = img.shape[1] + self.border[0] * 2

        # Note: Different from YOLOX
        center_matrix = np.eye(3, dtype=np.float32)
        center_matrix[0, 2] = -img.shape[1] / 2
        center_matrix[1, 2] = -img.shape[0] / 2

        warp_matrix, scaling_ratio = self._get_random_homography_matrix(
            height, width)
        warp_matrix = warp_matrix @ center_matrix

        img = cv2.warpPerspective(
            img,
            warp_matrix,
            dsize=(width, height),
            borderValue=self.border_val)
        results['img'] = img
        results['img_shape'] = img.shape
        img_h, img_w = img.shape[:2]

        bboxes = results['gt_bboxes']
        num_bboxes = len(bboxes)
        if num_bboxes:
            orig_bboxes = bboxes.clone()
            if self.use_mask_refine and 'gt_masks' in results:
                # If the dataset has annotations of mask,
                # the mask will be used to refine bbox.
                gt_masks = results['gt_masks']

                gt_masks_resample = self.resample_masks(gt_masks)
                gt_masks = self.warp_mask(gt_masks_resample, warp_matrix,
                                          img_h, img_w)

                # refine bboxes by masks
                bboxes = gt_masks.get_bboxes(dst_type='hbox')
                # filter bboxes outside image
                valid_index = self.filter_gt_bboxes(orig_bboxes,
                                                    bboxes).numpy()
                results['gt_masks'] = gt_masks[valid_index]
            else:
                bboxes.project_(warp_matrix)
                if self.bbox_clip_border:
                    bboxes.clip_([height, width])

                # filter bboxes
                orig_bboxes.rescale_([scaling_ratio, scaling_ratio])

                # Be careful: valid_index must convert to numpy,
                # otherwise it will raise out of bounds when len(valid_index)=1
                valid_index = self.filter_gt_bboxes(orig_bboxes,
                                                    bboxes).numpy()
                if 'gt_masks' in results:
                    results['gt_masks'] = PolygonMasks(
                        results['gt_masks'].masks, img_h, img_w)

            results['gt_bboxes'] = bboxes[valid_index]
            results['gt_bboxes_labels'] = results['gt_bboxes_labels'][
                valid_index]
            results['gt_ignore_flags'] = results['gt_ignore_flags'][
                valid_index]

        return results

    @staticmethod
    def warp_poly(poly: np.ndarray, warp_matrix: np.ndarray, img_w: int,
                  img_h: int) -> np.ndarray:
        """Function to warp one mask and filter points outside image.

        Args:
            poly (np.ndarray): Segmentation annotation with shape (n, ) and
                with format (x1, y1, x2, y2, ...).
            warp_matrix (np.ndarray): Affine transformation matrix.
                Shape: (3, 3).
            img_w (int): Width of output image.
            img_h (int): Height of output image.
        """
        # TODO: Current logic may cause retained masks unusable for
        #  semantic segmentation training, which is same as official
        #  implementation.
        poly = poly.reshape((-1, 2))
        poly = np.concatenate((poly, np.ones(
            (len(poly), 1), dtype=poly.dtype)),
                              axis=-1)
        # transform poly
        poly = poly @ warp_matrix.T
        poly = poly[:, :2] / poly[:, 2:3]

        # filter point outside image
        x, y = poly.T
        valid_ind_point = (x >= 0) & (y >= 0) & (x <= img_w) & (y <= img_h)
        return poly[valid_ind_point].reshape(-1)

    def warp_mask(self, gt_masks: PolygonMasks, warp_matrix: np.ndarray,
                  img_w: int, img_h: int) -> PolygonMasks:
        """Warp masks by warp_matrix and retain masks inside image after
        warping.

        Args:
            gt_masks (PolygonMasks): Annotations of semantic segmentation.
            warp_matrix (np.ndarray): Affine transformation matrix.
                Shape: (3, 3).
            img_w (int): Width of output image.
            img_h (int): Height of output image.

        Returns:
            PolygonMasks: Masks after warping.
        """
        masks = gt_masks.masks

        new_masks = []
        for poly_per_obj in masks:
            warpped_poly_per_obj = []
            # One gt may have multiple masks.
            for poly in poly_per_obj:
                valid_poly = self.warp_poly(poly, warp_matrix, img_w, img_h)
                if len(valid_poly):
                    warpped_poly_per_obj.append(valid_poly.reshape(-1))
            # If all the masks are invalid,
            # add [0, 0, 0, 0, 0, 0,] here.
            if not warpped_poly_per_obj:
                # This will be filtered in function `filter_gt_bboxes`.
                warpped_poly_per_obj = [
                    np.zeros(6, dtype=poly_per_obj[0].dtype)
                ]
            new_masks.append(warpped_poly_per_obj)

        gt_masks = PolygonMasks(new_masks, img_h, img_w)
        return gt_masks

    def resample_masks(self, gt_masks: PolygonMasks) -> PolygonMasks:
        """Function to resample each mask annotation with shape (2 * n, ) to
        shape (resample_num * 2, ).

        Args:
            gt_masks (PolygonMasks): Annotations of semantic segmentation.
        """
        masks = gt_masks.masks
        new_masks = []
        for poly_per_obj in masks:
            resample_poly_per_obj = []
            for poly in poly_per_obj:
                poly = poly.reshape((-1, 2))  # xy
                poly = np.concatenate((poly, poly[0:1, :]), axis=0)
                x = np.linspace(0, len(poly) - 1, self.resample_num)
                xp = np.arange(len(poly))
                poly = np.concatenate([
                    np.interp(x, xp, poly[:, i]) for i in range(2)
                ]).reshape(2, -1).T.reshape(-1)
                resample_poly_per_obj.append(poly)
            new_masks.append(resample_poly_per_obj)
        return PolygonMasks(new_masks, gt_masks.height, gt_masks.width)

    def filter_gt_bboxes(self, origin_bboxes: HorizontalBoxes,
                         wrapped_bboxes: HorizontalBoxes) -> torch.Tensor:
        """Filter gt bboxes.

        Args:
            origin_bboxes (HorizontalBoxes): Origin bboxes.
            wrapped_bboxes (HorizontalBoxes): Wrapped bboxes

        Returns:
            dict: The result dict.
        """
        origin_w = origin_bboxes.widths
        origin_h = origin_bboxes.heights
        wrapped_w = wrapped_bboxes.widths
        wrapped_h = wrapped_bboxes.heights
        aspect_ratio = np.maximum(wrapped_w / (wrapped_h + 1e-16),
                                  wrapped_h / (wrapped_w + 1e-16))

        wh_valid_idx = (wrapped_w > self.min_bbox_size) & \
                       (wrapped_h > self.min_bbox_size)
        area_valid_idx = wrapped_w * wrapped_h / (origin_w * origin_h +
                                                  1e-16) > self.min_area_ratio
        aspect_ratio_valid_idx = aspect_ratio < self.max_aspect_ratio
        return wh_valid_idx & area_valid_idx & aspect_ratio_valid_idx

    @cache_randomness
    def _get_random_homography_matrix(self, height: int,
                                      width: int) -> Tuple[np.ndarray, float]:
        """Get random homography matrix.

        Args:
            height (int): Image height.
            width (int): Image width.

        Returns:
            Tuple[np.ndarray, float]: The result of warp_matrix and
            scaling_ratio.
        """
        # Rotation
        rotation_degree = random.uniform(-self.max_rotate_degree,
                                         self.max_rotate_degree)
        rotation_matrix = self._get_rotation_matrix(rotation_degree)

        # Scaling
        scaling_ratio = random.uniform(self.scaling_ratio_range[0],
                                       self.scaling_ratio_range[1])
        scaling_matrix = self._get_scaling_matrix(scaling_ratio)

        # Shear
        x_degree = random.uniform(-self.max_shear_degree,
                                  self.max_shear_degree)
        y_degree = random.uniform(-self.max_shear_degree,
                                  self.max_shear_degree)
        shear_matrix = self._get_shear_matrix(x_degree, y_degree)

        # Translation
        trans_x = random.uniform(0.5 - self.max_translate_ratio,
                                 0.5 + self.max_translate_ratio) * width
        trans_y = random.uniform(0.5 - self.max_translate_ratio,
                                 0.5 + self.max_translate_ratio) * height
        translate_matrix = self._get_translation_matrix(trans_x, trans_y)
        warp_matrix = (
            translate_matrix @ shear_matrix @ rotation_matrix @ scaling_matrix)
        return warp_matrix, scaling_ratio

    @staticmethod
    def _get_rotation_matrix(rotate_degrees: float) -> np.ndarray:
        """Get rotation matrix.

        Args:
            rotate_degrees (float): Rotate degrees.

        Returns:
            np.ndarray: The rotation matrix.
        """
        radian = math.radians(rotate_degrees)
        rotation_matrix = np.array(
            [[np.cos(radian), -np.sin(radian), 0.],
             [np.sin(radian), np.cos(radian), 0.], [0., 0., 1.]],
            dtype=np.float32)
        return rotation_matrix

    @staticmethod
    def _get_scaling_matrix(scale_ratio: float) -> np.ndarray:
        """Get scaling matrix.

        Args:
            scale_ratio (float): Scale ratio.

        Returns:
            np.ndarray: The scaling matrix.
        """
        scaling_matrix = np.array(
            [[scale_ratio, 0., 0.], [0., scale_ratio, 0.], [0., 0., 1.]],
            dtype=np.float32)
        return scaling_matrix

    @staticmethod
    def _get_shear_matrix(x_shear_degrees: float,
                          y_shear_degrees: float) -> np.ndarray:
        """Get shear matrix.

        Args:
            x_shear_degrees (float): X shear degrees.
            y_shear_degrees (float): Y shear degrees.

        Returns:
            np.ndarray: The shear matrix.
        """
        x_radian = math.radians(x_shear_degrees)
        y_radian = math.radians(y_shear_degrees)
        shear_matrix = np.array([[1, np.tan(x_radian), 0.],
                                 [np.tan(y_radian), 1, 0.], [0., 0., 1.]],
                                dtype=np.float32)
        return shear_matrix

    @staticmethod
    def _get_translation_matrix(x: float, y: float) -> np.ndarray:
        """Get translation matrix.

        Args:
            x (float): X translation.
            y (float): Y translation.

        Returns:
            np.ndarray: The translation matrix.
        """
        translation_matrix = np.array([[1, 0., x], [0., 1, y], [0., 0., 1.]],
                                      dtype=np.float32)
        return translation_matrix

    def __repr__(self) -> str:
        repr_str = self.__class__.__name__
        repr_str += f'(max_rotate_degree={self.max_rotate_degree}, '
        repr_str += f'max_translate_ratio={self.max_translate_ratio}, '
        repr_str += f'scaling_ratio_range={self.scaling_ratio_range}, '
        repr_str += f'max_shear_degree={self.max_shear_degree}, '
        repr_str += f'border={self.border}, '
        repr_str += f'border_val={self.border_val}, '
        repr_str += f'bbox_clip_border={self.bbox_clip_border})'
        return repr_str


@TRANSFORMS.register_module()
class PPYOLOERandomDistort(BaseTransform):
    """Random hue, saturation, contrast and brightness distortion.

    Required Keys:

    - img

    Modified Keys:

    - img (np.float32)

    Args:
        hue_cfg (dict): Hue settings. Defaults to dict(min=-18,
            max=18, prob=0.5).
        saturation_cfg (dict): Saturation settings. Defaults to dict(
            min=0.5, max=1.5, prob=0.5).
        contrast_cfg (dict): Contrast settings. Defaults to dict(
            min=0.5, max=1.5, prob=0.5).
        brightness_cfg (dict): Brightness settings. Defaults to dict(
            min=0.5, max=1.5, prob=0.5).
        num_distort_func (int): The number of distort function. Defaults
            to 4.
    """

    def __init__(self,
                 hue_cfg: dict = dict(min=-18, max=18, prob=0.5),
                 saturation_cfg: dict = dict(min=0.5, max=1.5, prob=0.5),
                 contrast_cfg: dict = dict(min=0.5, max=1.5, prob=0.5),
                 brightness_cfg: dict = dict(min=0.5, max=1.5, prob=0.5),
                 num_distort_func: int = 4):
        self.hue_cfg = hue_cfg
        self.saturation_cfg = saturation_cfg
        self.contrast_cfg = contrast_cfg
        self.brightness_cfg = brightness_cfg
        self.num_distort_func = num_distort_func
        assert 0 < self.num_distort_func <= 4, \
            'num_distort_func must > 0 and <= 4'
        for cfg in [
                self.hue_cfg, self.saturation_cfg, self.contrast_cfg,
                self.brightness_cfg
        ]:
            assert 0. <= cfg['prob'] <= 1., 'prob must >=0 and <=1'

    def transform_hue(self, results):
        """Transform hue randomly."""
        if random.uniform(0., 1.) >= self.hue_cfg['prob']:
            return results
        img = results['img']
        delta = random.uniform(self.hue_cfg['min'], self.hue_cfg['max'])
        u = np.cos(delta * np.pi)
        w = np.sin(delta * np.pi)
        delta_iq = np.array([[1.0, 0.0, 0.0], [0.0, u, -w], [0.0, w, u]])
        rgb2yiq_matrix = np.array([[0.114, 0.587, 0.299],
                                   [-0.321, -0.274, 0.596],
                                   [0.311, -0.523, 0.211]])
        yiq2rgb_matric = np.array([[1.0, -1.107, 1.705], [1.0, -0.272, -0.647],
                                   [1.0, 0.956, 0.621]])
        t = np.dot(np.dot(yiq2rgb_matric, delta_iq), rgb2yiq_matrix).T
        img = np.dot(img, t)
        results['img'] = img
        return results

    def transform_saturation(self, results):
        """Transform saturation randomly."""
        if random.uniform(0., 1.) >= self.saturation_cfg['prob']:
            return results
        img = results['img']
        delta = random.uniform(self.saturation_cfg['min'],
                               self.saturation_cfg['max'])

        # convert bgr img to gray img
        gray = img * np.array([[[0.114, 0.587, 0.299]]], dtype=np.float32)
        gray = gray.sum(axis=2, keepdims=True)
        gray *= (1.0 - delta)
        img *= delta
        img += gray
        results['img'] = img
        return results

    def transform_contrast(self, results):
        """Transform contrast randomly."""
        if random.uniform(0., 1.) >= self.contrast_cfg['prob']:
            return results
        img = results['img']
        delta = random.uniform(self.contrast_cfg['min'],
                               self.contrast_cfg['max'])
        img *= delta
        results['img'] = img
        return results

    def transform_brightness(self, results):
        """Transform brightness randomly."""
        if random.uniform(0., 1.) >= self.brightness_cfg['prob']:
            return results
        img = results['img']
        delta = random.uniform(self.brightness_cfg['min'],
                               self.brightness_cfg['max'])
        img += delta
        results['img'] = img
        return results

    def transform(self, results: dict) -> dict:
        """The hue, saturation, contrast and brightness distortion function.

        Args:
            results (dict): The result dict.

        Returns:
            dict: The result dict.
        """
        results['img'] = results['img'].astype(np.float32)

        functions = [
            self.transform_brightness, self.transform_contrast,
            self.transform_saturation, self.transform_hue
        ]
        distortions = random.permutation(functions)[:self.num_distort_func]
        for func in distortions:
            results = func(results)
        return results

    def __repr__(self) -> str:
        repr_str = self.__class__.__name__
        repr_str += f'(hue_cfg={self.hue_cfg}, '
        repr_str += f'saturation_cfg={self.saturation_cfg}, '
        repr_str += f'contrast_cfg={self.contrast_cfg}, '
        repr_str += f'brightness_cfg={self.brightness_cfg}, '
        repr_str += f'num_distort_func={self.num_distort_func})'
        return repr_str


@TRANSFORMS.register_module()
class PPYOLOERandomCrop(BaseTransform):
    """Random crop the img and bboxes. Different thresholds are used in PPYOLOE
    to judge whether the clipped image meets the requirements. This
    implementation is different from the implementation of RandomCrop in mmdet.

    Required Keys:

    - img
    - gt_bboxes (BaseBoxes[torch.float32]) (optional)
    - gt_bboxes_labels (np.int64) (optional)
    - gt_ignore_flags (bool) (optional)

    Modified Keys:

    - img
    - img_shape
    - gt_bboxes (optional)
    - gt_bboxes_labels (optional)
    - gt_ignore_flags (optional)

    Added Keys:
    - pad_param (np.float32)

    Args:
        aspect_ratio (List[float]): Aspect ratio of cropped region. Default to
             [.5, 2].
        thresholds (List[float]): Iou thresholds for deciding a valid bbox crop
            in [min, max] format. Defaults to [.0, .1, .3, .5, .7, .9].
        scaling (List[float]): Ratio between a cropped region and the original
            image in [min, max] format. Default to [.3, 1.].
        num_attempts (int): Number of tries for each threshold before
            giving up. Default to 50.
        allow_no_crop (bool): Allow return without actually cropping them.
            Default to True.
        cover_all_box (bool): Ensure all bboxes are covered in the final crop.
            Default to False.
    """

    def __init__(self,
                 aspect_ratio: List[float] = [.5, 2.],
                 thresholds: List[float] = [.0, .1, .3, .5, .7, .9],
                 scaling: List[float] = [.3, 1.],
                 num_attempts: int = 50,
                 allow_no_crop: bool = True,
                 cover_all_box: bool = False):
        self.aspect_ratio = aspect_ratio
        self.thresholds = thresholds
        self.scaling = scaling
        self.num_attempts = num_attempts
        self.allow_no_crop = allow_no_crop
        self.cover_all_box = cover_all_box

    def _crop_data(self, results: dict, crop_box: Tuple[int, int, int, int],
                   valid_inds: np.ndarray) -> Union[dict, None]:
        """Function to randomly crop images, bounding boxes, masks, semantic
        segmentation maps.

        Args:
            results (dict): Result dict from loading pipeline.
            crop_box (Tuple[int, int, int, int]): Expected absolute coordinates
                for cropping, (x1, y1, x2, y2).
            valid_inds (np.ndarray): The indexes of gt that needs to be
                retained.

        Returns:
            results (Union[dict, None]): Randomly cropped results, 'img_shape'
                key in result dict is updated according to crop size. None will
                be returned when there is no valid bbox after cropping.
        """
        # crop the image
        img = results['img']
        crop_x1, crop_y1, crop_x2, crop_y2 = crop_box
        img = img[crop_y1:crop_y2, crop_x1:crop_x2, ...]
        results['img'] = img
        img_shape = img.shape
        results['img_shape'] = img.shape

        # crop bboxes accordingly and clip to the image boundary
        if results.get('gt_bboxes', None) is not None:
            bboxes = results['gt_bboxes']
            bboxes.translate_([-crop_x1, -crop_y1])
            bboxes.clip_(img_shape[:2])

            results['gt_bboxes'] = bboxes[valid_inds]

            if results.get('gt_ignore_flags', None) is not None:
                results['gt_ignore_flags'] = \
                    results['gt_ignore_flags'][valid_inds]

            if results.get('gt_bboxes_labels', None) is not None:
                results['gt_bboxes_labels'] = \
                    results['gt_bboxes_labels'][valid_inds]

            if results.get('gt_masks', None) is not None:
                results['gt_masks'] = results['gt_masks'][
                    valid_inds.nonzero()[0]].crop(
                        np.asarray([crop_x1, crop_y1, crop_x2, crop_y2]))

        # crop semantic seg
        if results.get('gt_seg_map', None) is not None:
            results['gt_seg_map'] = results['gt_seg_map'][crop_y1:crop_y2,
                                                          crop_x1:crop_x2]

        return results

    @autocast_box_type()
    def transform(self, results: dict) -> Union[dict, None]:
        """The random crop transform function.

        Args:
            results (dict): The result dict.

        Returns:
            dict: The result dict.
        """
        if results.get('gt_bboxes', None) is None or len(
                results['gt_bboxes']) == 0:
            return results

        orig_img_h, orig_img_w = results['img'].shape[:2]
        gt_bboxes = results['gt_bboxes']

        thresholds = list(self.thresholds)
        if self.allow_no_crop:
            thresholds.append('no_crop')
        random.shuffle(thresholds)

        for thresh in thresholds:
            # Determine the coordinates for cropping
            if thresh == 'no_crop':
                return results

            found = False
            for i in range(self.num_attempts):
                crop_h, crop_w = self._get_crop_size((orig_img_h, orig_img_w))
                if self.aspect_ratio is None:
                    if crop_h / crop_w < 0.5 or crop_h / crop_w > 2.0:
                        continue

                # get image crop_box
                margin_h = max(orig_img_h - crop_h, 0)
                margin_w = max(orig_img_w - crop_w, 0)
                offset_h, offset_w = self._rand_offset((margin_h, margin_w))
                crop_y1, crop_y2 = offset_h, offset_h + crop_h
                crop_x1, crop_x2 = offset_w, offset_w + crop_w

                crop_box = [crop_x1, crop_y1, crop_x2, crop_y2]
                # Calculate the iou between gt_bboxes and crop_boxes
                iou = self._iou_matrix(gt_bboxes,
                                       np.array([crop_box], dtype=np.float32))
                # If the maximum value of the iou is less than thresh,
                # the current crop_box is considered invalid.
                if iou.max() < thresh:
                    continue

                # If cover_all_box == True and the minimum value of
                # the iou is less than thresh, the current crop_box
                # is considered invalid.
                if self.cover_all_box and iou.min() < thresh:
                    continue

                # Get which gt_bboxes to keep after cropping.
                valid_inds = self._get_valid_inds(
                    gt_bboxes, np.array(crop_box, dtype=np.float32))
                if valid_inds.size > 0:
                    found = True
                    break

            if found:
                results = self._crop_data(results, crop_box, valid_inds)
                return results
        return results

    @cache_randomness
    def _rand_offset(self, margin: Tuple[int, int]) -> Tuple[int, int]:
        """Randomly generate crop offset.

        Args:
            margin (Tuple[int, int]): The upper bound for the offset generated
                randomly.

        Returns:
            Tuple[int, int]: The random offset for the crop.
        """
        margin_h, margin_w = margin
        offset_h = np.random.randint(0, margin_h + 1)
        offset_w = np.random.randint(0, margin_w + 1)

        return (offset_h, offset_w)

    @cache_randomness
    def _get_crop_size(self, image_size: Tuple[int, int]) -> Tuple[int, int]:
        """Randomly generates the crop size based on `image_size`.

        Args:
            image_size (Tuple[int, int]): (h, w).

        Returns:
            crop_size (Tuple[int, int]): (crop_h, crop_w) in absolute pixels.
        """
        h, w = image_size
        scale = random.uniform(*self.scaling)
        if self.aspect_ratio is not None:
            min_ar, max_ar = self.aspect_ratio
            aspect_ratio = random.uniform(
                max(min_ar, scale**2), min(max_ar, scale**-2))
            h_scale = scale / np.sqrt(aspect_ratio)
            w_scale = scale * np.sqrt(aspect_ratio)
        else:
            h_scale = random.uniform(*self.scaling)
            w_scale = random.uniform(*self.scaling)
        crop_h = h * h_scale
        crop_w = w * w_scale
        return int(crop_h), int(crop_w)

    def _iou_matrix(self,
                    gt_bbox: HorizontalBoxes,
                    crop_bbox: np.ndarray,
                    eps: float = 1e-10) -> np.ndarray:
        """Calculate iou between gt and image crop box.

        Args:
            gt_bbox (HorizontalBoxes): Ground truth bounding boxes.
            crop_bbox (np.ndarray): Image crop coordinates in
                [x1, y1, x2, y2] format.
            eps (float): Default to 1e-10.
        Return:
            (np.ndarray): IoU.
        """
        gt_bbox = gt_bbox.tensor.numpy()
        lefttop = np.maximum(gt_bbox[:, np.newaxis, :2], crop_bbox[:, :2])
        rightbottom = np.minimum(gt_bbox[:, np.newaxis, 2:], crop_bbox[:, 2:])

        overlap = np.prod(
            rightbottom - lefttop,
            axis=2) * (lefttop < rightbottom).all(axis=2)
        area_gt_bbox = np.prod(gt_bbox[:, 2:] - crop_bbox[:, :2], axis=1)
        area_crop_bbox = np.prod(gt_bbox[:, 2:] - crop_bbox[:, :2], axis=1)
        area_o = (area_gt_bbox[:, np.newaxis] + area_crop_bbox - overlap)
        return overlap / (area_o + eps)

    def _get_valid_inds(self, gt_bbox: HorizontalBoxes,
                        img_crop_bbox: np.ndarray) -> np.ndarray:
        """Get which Bboxes to keep at the current cropping coordinates.

        Args:
            gt_bbox (HorizontalBoxes): Ground truth bounding boxes.
            img_crop_bbox (np.ndarray): Image crop coordinates in
                [x1, y1, x2, y2] format.

        Returns:
            (np.ndarray): Valid indexes.
        """
        cropped_box = gt_bbox.tensor.numpy().copy()
        gt_bbox = gt_bbox.tensor.numpy().copy()

        cropped_box[:, :2] = np.maximum(gt_bbox[:, :2], img_crop_bbox[:2])
        cropped_box[:, 2:] = np.minimum(gt_bbox[:, 2:], img_crop_bbox[2:])
        cropped_box[:, :2] -= img_crop_bbox[:2]
        cropped_box[:, 2:] -= img_crop_bbox[:2]

        centers = (gt_bbox[:, :2] + gt_bbox[:, 2:]) / 2
        valid = np.logical_and(img_crop_bbox[:2] <= centers,
                               centers < img_crop_bbox[2:]).all(axis=1)
        valid = np.logical_and(
            valid, (cropped_box[:, :2] < cropped_box[:, 2:]).all(axis=1))

        return np.where(valid)[0]

<<<<<<< HEAD

@TRANSFORMS.register_module()
class RegularizeRotatedBox(BaseTransform):
    """Regularize rotated boxes.

    Due to the angle periodicity, one rotated box can be represented in
    many different (x, y, w, h, t). To make each rotated box unique,
    ``regularize_boxes`` will take the remainder of the angle divided by
    180 degrees.

    For convenience, three angle_version can be used here:

    - 'oc': OpenCV Definition. Has the same box representation as
        ``cv2.minAreaRect`` the angle ranges in [-90, 0).
    - 'le90': Long Edge Definition (90). the angle ranges in [-90, 90).
        The width is always longer than the height.
    - 'le135': Long Edge Definition (135). the angle ranges in [-45, 135).
        The width is always longer than the height.

    Required Keys:

    - gt_bboxes (RotatedBoxes[torch.float32])

    Modified Keys:

    - gt_bboxes

    Args:
        angle_version (str): Angle version. Can only be 'oc',
            'le90', or 'le135'. Defaults to 'le90.
    """

    def __init__(self, angle_version='le90') -> None:
        self.angle_version = angle_version
        try:
            from mmrotate.structures.bbox import RotatedBoxes
            self.box_type = RotatedBoxes
        except ImportError:
            raise ImportError(
                'Please run "mim install -r requirements/mmrotate.txt" '
                'to install mmrotate first for rotated detection.')

    def transform(self, results: dict) -> dict:
        assert isinstance(results['gt_bboxes'], self.box_type)
        results['gt_bboxes'] = self.box_type(
            results['gt_bboxes'].regularize_boxes(self.angle_version))
        return results
=======
    def __repr__(self) -> str:
        repr_str = self.__class__.__name__
        repr_str += f'(aspect_ratio={self.aspect_ratio}, '
        repr_str += f'thresholds={self.thresholds}, '
        repr_str += f'scaling={self.scaling}, '
        repr_str += f'num_attempts={self.num_attempts}, '
        repr_str += f'allow_no_crop={self.allow_no_crop}, '
        repr_str += f'cover_all_box={self.cover_all_box})'
        return repr_str


@TRANSFORMS.register_module()
class YOLOv5CopyPaste(BaseTransform):
    """Copy-Paste used in YOLOv5 and YOLOv8.

    This transform randomly copy some objects in the image to the mirror
    position of the image.It is different from the `CopyPaste` in mmdet.

    Required Keys:

    - img (np.uint8)
    - gt_bboxes (BaseBoxes[torch.float32])
    - gt_bboxes_labels (np.int64) (optional)
    - gt_ignore_flags (bool) (optional)
    - gt_masks (PolygonMasks) (optional)

    Modified Keys:

    - img
    - gt_bboxes
    - gt_bboxes_labels (np.int64) (optional)
    - gt_ignore_flags (optional)
    - gt_masks (optional)

    Args:
        ioa_thresh (float): Ioa thresholds for deciding valid bbox.
        prob (float): Probability of choosing objects.
            Defaults to 0.5.
    """

    def __init__(self, ioa_thresh: float = 0.3, prob: float = 0.5):
        self.ioa_thresh = ioa_thresh
        self.prob = prob

    @autocast_box_type()
    def transform(self, results: dict) -> Union[dict, None]:
        """The YOLOv5 and YOLOv8 Copy-Paste transform function.

        Args:
            results (dict): The result dict.

        Returns:
            dict: The result dict.
        """
        if len(results.get('gt_masks', [])) == 0:
            return results
        gt_masks = results['gt_masks']
        assert isinstance(gt_masks, PolygonMasks),\
            'only support type of PolygonMasks,' \
            ' but get type: %s' % type(gt_masks)
        gt_bboxes = results['gt_bboxes']
        gt_bboxes_labels = results.get('gt_bboxes_labels', None)
        img = results['img']
        img_h, img_w = img.shape[:2]

        # calculate ioa
        gt_bboxes_flip = deepcopy(gt_bboxes)
        gt_bboxes_flip.flip_(img.shape)

        ioa = self.bbox_ioa(gt_bboxes_flip, gt_bboxes)
        indexes = torch.nonzero((ioa < self.ioa_thresh).all(1))[:, 0]
        n = len(indexes)
        valid_inds = random.choice(
            indexes, size=round(self.prob * n), replace=False)
        if len(valid_inds) == 0:
            return results

        if gt_bboxes_labels is not None:
            # prepare labels
            gt_bboxes_labels = np.concatenate(
                (gt_bboxes_labels, gt_bboxes_labels[valid_inds]), axis=0)

        # prepare bboxes
        copypaste_bboxes = gt_bboxes_flip[valid_inds]
        gt_bboxes = gt_bboxes.cat([gt_bboxes, copypaste_bboxes])

        # prepare images
        copypaste_gt_masks = gt_masks[valid_inds]
        copypaste_gt_masks_flip = copypaste_gt_masks.flip()
        # convert poly format to bitmap format
        # example: poly: [[array(0.0, 0.0, 10.0, 0.0, 10.0, 10.0, 0.0, 10.0]]
        #  -> bitmap: a mask with shape equal to (1, img_h, img_w)
        # # type1 low speed
        # copypaste_gt_masks_bitmap = copypaste_gt_masks.to_ndarray()
        # copypaste_mask = np.sum(copypaste_gt_masks_bitmap, axis=0) > 0

        # type2
        copypaste_mask = np.zeros((img_h, img_w), dtype=np.uint8)
        for poly in copypaste_gt_masks.masks:
            poly = [i.reshape((-1, 1, 2)).astype(np.int32) for i in poly]
            cv2.drawContours(copypaste_mask, poly, -1, (1, ), cv2.FILLED)

        copypaste_mask = copypaste_mask.astype(bool)

        # copy objects, and paste to the mirror position of the image
        copypaste_mask_flip = mmcv.imflip(
            copypaste_mask, direction='horizontal')
        copypaste_img = mmcv.imflip(img, direction='horizontal')
        img[copypaste_mask_flip] = copypaste_img[copypaste_mask_flip]

        # prepare masks
        gt_masks = copypaste_gt_masks.cat([gt_masks, copypaste_gt_masks_flip])

        if 'gt_ignore_flags' in results:
            # prepare gt_ignore_flags
            gt_ignore_flags = results['gt_ignore_flags']
            gt_ignore_flags = np.concatenate(
                [gt_ignore_flags, gt_ignore_flags[valid_inds]], axis=0)
            results['gt_ignore_flags'] = gt_ignore_flags

        results['img'] = img
        results['gt_bboxes'] = gt_bboxes
        if gt_bboxes_labels is not None:
            results['gt_bboxes_labels'] = gt_bboxes_labels
        results['gt_masks'] = gt_masks

        return results

    @staticmethod
    def bbox_ioa(gt_bboxes_flip: HorizontalBoxes,
                 gt_bboxes: HorizontalBoxes,
                 eps: float = 1e-7) -> np.ndarray:
        """Calculate ioa between gt_bboxes_flip and gt_bboxes.

        Args:
            gt_bboxes_flip (HorizontalBoxes): Flipped ground truth
                bounding boxes.
            gt_bboxes (HorizontalBoxes): Ground truth bounding boxes.
            eps (float): Default to 1e-10.
        Return:
            (Tensor): Ioa.
        """
        gt_bboxes_flip = gt_bboxes_flip.tensor
        gt_bboxes = gt_bboxes.tensor

        # Get the coordinates of bounding boxes
        b1_x1, b1_y1, b1_x2, b1_y2 = gt_bboxes_flip.T
        b2_x1, b2_y1, b2_x2, b2_y2 = gt_bboxes.T

        # Intersection area
        inter_area = (torch.minimum(b1_x2[:, None],
                                    b2_x2) - torch.maximum(b1_x1[:, None],
                                                           b2_x1)).clip(0) * \
                     (torch.minimum(b1_y2[:, None],
                                    b2_y2) - torch.maximum(b1_y1[:, None],
                                                           b2_y1)).clip(0)

        # box2 area
        box2_area = (b2_x2 - b2_x1) * (b2_y2 - b2_y1) + eps

        # Intersection over box2 area
        return inter_area / box2_area

    def __repr__(self) -> str:
        repr_str = self.__class__.__name__
        repr_str += f'(ioa_thresh={self.ioa_thresh},'
        repr_str += f'prob={self.prob})'
        return repr_str


@TRANSFORMS.register_module()
class RemoveDataElement(BaseTransform):
    """Remove unnecessary data element in results.

    Args:
        keys (Union[str, Sequence[str]]): Keys need to be removed.
    """

    def __init__(self, keys: Union[str, Sequence[str]]):
        self.keys = [keys] if isinstance(keys, str) else keys

    def transform(self, results: dict) -> dict:
        for key in self.keys:
            results.pop(key, None)
        return results

    def __repr__(self) -> str:
        repr_str = self.__class__.__name__
        repr_str += f'(keys={self.keys})'
        return repr_str
>>>>>>> 75fc8fc2
<|MERGE_RESOLUTION|>--- conflicted
+++ resolved
@@ -1314,55 +1314,6 @@
 
         return np.where(valid)[0]
 
-<<<<<<< HEAD
-
-@TRANSFORMS.register_module()
-class RegularizeRotatedBox(BaseTransform):
-    """Regularize rotated boxes.
-
-    Due to the angle periodicity, one rotated box can be represented in
-    many different (x, y, w, h, t). To make each rotated box unique,
-    ``regularize_boxes`` will take the remainder of the angle divided by
-    180 degrees.
-
-    For convenience, three angle_version can be used here:
-
-    - 'oc': OpenCV Definition. Has the same box representation as
-        ``cv2.minAreaRect`` the angle ranges in [-90, 0).
-    - 'le90': Long Edge Definition (90). the angle ranges in [-90, 90).
-        The width is always longer than the height.
-    - 'le135': Long Edge Definition (135). the angle ranges in [-45, 135).
-        The width is always longer than the height.
-
-    Required Keys:
-
-    - gt_bboxes (RotatedBoxes[torch.float32])
-
-    Modified Keys:
-
-    - gt_bboxes
-
-    Args:
-        angle_version (str): Angle version. Can only be 'oc',
-            'le90', or 'le135'. Defaults to 'le90.
-    """
-
-    def __init__(self, angle_version='le90') -> None:
-        self.angle_version = angle_version
-        try:
-            from mmrotate.structures.bbox import RotatedBoxes
-            self.box_type = RotatedBoxes
-        except ImportError:
-            raise ImportError(
-                'Please run "mim install -r requirements/mmrotate.txt" '
-                'to install mmrotate first for rotated detection.')
-
-    def transform(self, results: dict) -> dict:
-        assert isinstance(results['gt_bboxes'], self.box_type)
-        results['gt_bboxes'] = self.box_type(
-            results['gt_bboxes'].regularize_boxes(self.angle_version))
-        return results
-=======
     def __repr__(self) -> str:
         repr_str = self.__class__.__name__
         repr_str += f'(aspect_ratio={self.aspect_ratio}, '
@@ -1553,4 +1504,51 @@
         repr_str = self.__class__.__name__
         repr_str += f'(keys={self.keys})'
         return repr_str
->>>>>>> 75fc8fc2
+
+
+@TRANSFORMS.register_module()
+class RegularizeRotatedBox(BaseTransform):
+    """Regularize rotated boxes.
+
+    Due to the angle periodicity, one rotated box can be represented in
+    many different (x, y, w, h, t). To make each rotated box unique,
+    ``regularize_boxes`` will take the remainder of the angle divided by
+    180 degrees.
+
+    For convenience, three angle_version can be used here:
+
+    - 'oc': OpenCV Definition. Has the same box representation as
+        ``cv2.minAreaRect`` the angle ranges in [-90, 0).
+    - 'le90': Long Edge Definition (90). the angle ranges in [-90, 90).
+        The width is always longer than the height.
+    - 'le135': Long Edge Definition (135). the angle ranges in [-45, 135).
+        The width is always longer than the height.
+
+    Required Keys:
+
+    - gt_bboxes (RotatedBoxes[torch.float32])
+
+    Modified Keys:
+
+    - gt_bboxes
+
+    Args:
+        angle_version (str): Angle version. Can only be 'oc',
+            'le90', or 'le135'. Defaults to 'le90.
+    """
+
+    def __init__(self, angle_version='le90') -> None:
+        self.angle_version = angle_version
+        try:
+            from mmrotate.structures.bbox import RotatedBoxes
+            self.box_type = RotatedBoxes
+        except ImportError:
+            raise ImportError(
+                'Please run "mim install -r requirements/mmrotate.txt" '
+                'to install mmrotate first for rotated detection.')
+
+    def transform(self, results: dict) -> dict:
+        assert isinstance(results['gt_bboxes'], self.box_type)
+        results['gt_bboxes'] = self.box_type(
+            results['gt_bboxes'].regularize_boxes(self.angle_version))
+        return results
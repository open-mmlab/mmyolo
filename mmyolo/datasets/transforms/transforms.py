# Copyright (c) OpenMMLab. All rights reserved.
import math
from copy import deepcopy
from typing import List, Sequence, Tuple, Union

import cv2
import mmcv
import numpy as np
import torch
from mmcv.image.geometric import _scale_size
from mmcv.transforms import BaseTransform, Compose
from mmcv.transforms.utils import cache_randomness
from mmdet.datasets.transforms import FilterAnnotations as FilterDetAnnotations
from mmdet.datasets.transforms import LoadAnnotations as MMDET_LoadAnnotations
from mmdet.datasets.transforms import RandomAffine as MMDET_RandomAffine
from mmdet.datasets.transforms import RandomFlip as MMDET_RandomFlip
from mmdet.datasets.transforms import Resize as MMDET_Resize
from mmdet.structures.bbox import (HorizontalBoxes, autocast_box_type,
                                   get_box_type)
from mmdet.structures.mask import PolygonMasks, polygon_to_bitmap
from numpy import random

from mmyolo.registry import TRANSFORMS
from .keypoint_structure import Keypoints

# TODO: Waiting for MMCV support
TRANSFORMS.register_module(module=Compose, force=True)


@TRANSFORMS.register_module()
class YOLOv5KeepRatioResize(MMDET_Resize):
    """Resize images & bbox(if existed).

    This transform resizes the input image according to ``scale``.
    Bboxes (if existed) are then resized with the same scale factor.

    Required Keys:

    - img (np.uint8)
    - gt_bboxes (BaseBoxes[torch.float32]) (optional)

    Modified Keys:

    - img (np.uint8)
    - img_shape (tuple)
    - gt_bboxes (optional)
    - scale (float)

    Added Keys:

    - scale_factor (np.float32)

    Args:
        scale (Union[int, Tuple[int, int]]): Images scales for resizing.
    """

    def __init__(self,
                 scale: Union[int, Tuple[int, int]],
                 keep_ratio: bool = True,
                 **kwargs):
        assert keep_ratio is True
        super().__init__(scale=scale, keep_ratio=True, **kwargs)

    @staticmethod
    def _get_rescale_ratio(old_size: Tuple[int, int],
                           scale: Union[float, Tuple[int]]) -> float:
        """Calculate the ratio for rescaling.

        Args:
            old_size (tuple[int]): The old size (w, h) of image.
            scale (float | tuple[int]): The scaling factor or maximum size.
                If it is a float number, then the image will be rescaled by
                this factor, else if it is a tuple of 2 integers, then
                the image will be rescaled as large as possible within
                the scale.

        Returns:
            float: The resize ratio.
        """
        w, h = old_size
        if isinstance(scale, (float, int)):
            if scale <= 0:
                raise ValueError(f'Invalid scale {scale}, must be positive.')
            scale_factor = scale
        elif isinstance(scale, tuple):
            max_long_edge = max(scale)
            max_short_edge = min(scale)
            scale_factor = min(max_long_edge / max(h, w),
                               max_short_edge / min(h, w))
        else:
            raise TypeError('Scale must be a number or tuple of int, '
                            f'but got {type(scale)}')

        return scale_factor

    def _resize_img(self, results: dict):
        """Resize images with ``results['scale']``."""
        assert self.keep_ratio is True

        if results.get('img', None) is not None:
            image = results['img']
            original_h, original_w = image.shape[:2]
            ratio = self._get_rescale_ratio((original_h, original_w),
                                            self.scale)

            if ratio != 1:
                # resize image according to the shape
                # NOTE: We are currently testing on COCO that modifying
                # this code will not affect the results.
                # If you find that it has an effect on your results,
                # please feel free to contact us.
                image = mmcv.imresize(
                    img=image,
                    size=(int(original_w * ratio), int(original_h * ratio)),
                    interpolation='area' if ratio < 1 else 'bilinear',
                    backend=self.backend)

            resized_h, resized_w = image.shape[:2]
            scale_ratio_h = resized_h / original_h
            scale_ratio_w = resized_w / original_w
            scale_factor = (scale_ratio_w, scale_ratio_h)
<<<<<<< HEAD
            scale_ratio_h = resized_h / original_h
            scale_ratio_w = resized_w / original_w
            scale_factor = (scale_ratio_w, scale_ratio_h)
=======
>>>>>>> 600343eb

            results['img'] = image
            results['img_shape'] = image.shape[:2]
            results['scale_factor'] = scale_factor


@TRANSFORMS.register_module()
class LetterResize(MMDET_Resize):
    """Resize and pad image while meeting stride-multiple constraints.

    Required Keys:

    - img (np.uint8)
    - batch_shape (np.int64) (optional)

    Modified Keys:

    - img (np.uint8)
    - img_shape (tuple)
    - gt_bboxes (optional)

    Added Keys:
    - pad_param (np.float32)

    Args:
        scale (Union[int, Tuple[int, int]]): Images scales for resizing.
        pad_val (dict): Padding value. Defaults to dict(img=0, seg=255).
        use_mini_pad (bool): Whether using minimum rectangle padding.
            Defaults to True
        stretch_only (bool): Whether stretch to the specified size directly.
            Defaults to False
        allow_scale_up (bool): Allow scale up when ratio > 1. Defaults to True
        half_pad_param (bool): If set to True, left and right pad_param will
            be given by dividing padding_h by 2. If set to False, pad_param is
            in int format. We recommend setting this to False for object
            detection tasks, and True for instance segmentation tasks.
            Default to False.
<<<<<<< HEAD
        half_pad_param (bool): If set to True, left and right pad_param will
            be given by dividing padding_h by 2. If set to False, pad_param is
            in int format. We recommend setting this to False for object
            detection tasks, and True for instance segmentation tasks.
            Default to False.
=======
>>>>>>> 600343eb
    """

    def __init__(self,
                 scale: Union[int, Tuple[int, int]],
                 pad_val: dict = dict(img=0, mask=0, seg=255),
                 use_mini_pad: bool = False,
                 stretch_only: bool = False,
                 allow_scale_up: bool = True,
                 half_pad_param: bool = False,
                 **kwargs):
        super().__init__(scale=scale, keep_ratio=True, **kwargs)

        self.pad_val = pad_val
        if isinstance(pad_val, (int, float)):
            pad_val = dict(img=pad_val, seg=255)
        assert isinstance(
            pad_val, dict), f'pad_val must be dict, but got {type(pad_val)}'

        self.use_mini_pad = use_mini_pad
        self.stretch_only = stretch_only
        self.allow_scale_up = allow_scale_up
        self.half_pad_param = half_pad_param
<<<<<<< HEAD
        self.half_pad_param = half_pad_param
=======
>>>>>>> 600343eb

    def _resize_img(self, results: dict):
        """Resize images with ``results['scale']``."""
        image = results.get('img', None)
        if image is None:
            return

        # Use batch_shape if a batch_shape policy is configured
        if 'batch_shape' in results:
            scale = tuple(results['batch_shape'])  # hw
        else:
            scale = self.scale[::-1]  # wh -> hw

        image_shape = image.shape[:2]  # height, width

        # Scale ratio (new / old)
        ratio = min(scale[0] / image_shape[0], scale[1] / image_shape[1])

        # only scale down, do not scale up (for better test mAP)
        if not self.allow_scale_up:
            ratio = min(ratio, 1.0)

        ratio = [ratio, ratio]  # float -> (float, float) for (height, width)

        # compute the best size of the image
        no_pad_shape = (int(round(image_shape[0] * ratio[0])),
                        int(round(image_shape[1] * ratio[1])))

        # padding height & width
        padding_h, padding_w = [
            scale[0] - no_pad_shape[0], scale[1] - no_pad_shape[1]
        ]
        if self.use_mini_pad:
            # minimum rectangle padding
            padding_w, padding_h = np.mod(padding_w, 32), np.mod(padding_h, 32)

        elif self.stretch_only:
            # stretch to the specified size directly
            padding_h, padding_w = 0.0, 0.0
            no_pad_shape = (scale[0], scale[1])
            ratio = [scale[0] / image_shape[0],
                     scale[1] / image_shape[1]]  # height, width ratios

        if image_shape != no_pad_shape:
            # compare with no resize and padding size
            image = mmcv.imresize(
                image, (no_pad_shape[1], no_pad_shape[0]),
                interpolation=self.interpolation,
                backend=self.backend)

        scale_factor = (no_pad_shape[1] / image_shape[1],
                        no_pad_shape[0] / image_shape[0])
<<<<<<< HEAD
        scale_factor = (no_pad_shape[1] / image_shape[1],
                        no_pad_shape[0] / image_shape[0])
=======
>>>>>>> 600343eb

        if 'scale_factor' in results:
            results['scale_factor_origin'] = results['scale_factor']
        results['scale_factor'] = scale_factor

        # padding
        top_padding, left_padding = int(round(padding_h // 2 - 0.1)), int(
            round(padding_w // 2 - 0.1))
        bottom_padding = padding_h - top_padding
        right_padding = padding_w - left_padding

        padding_list = [
            top_padding, bottom_padding, left_padding, right_padding
        ]
        if top_padding != 0 or bottom_padding != 0 or \
                left_padding != 0 or right_padding != 0:

            pad_val = self.pad_val.get('img', 0)
            if isinstance(pad_val, int) and image.ndim == 3:
                pad_val = tuple(pad_val for _ in range(image.shape[2]))

            image = mmcv.impad(
                img=image,
                padding=(padding_list[2], padding_list[0], padding_list[3],
                         padding_list[1]),
                pad_val=pad_val,
                padding_mode='constant')

        results['img'] = image
        results['img_shape'] = image.shape
        if 'pad_param' in results:
            results['pad_param_origin'] = results['pad_param'] * \
                                          np.repeat(ratio, 2)
<<<<<<< HEAD
=======

>>>>>>> 600343eb
        if self.half_pad_param:
            results['pad_param'] = np.array(
                [padding_h / 2, padding_h / 2, padding_w / 2, padding_w / 2],
                dtype=np.float32)
        else:
            # We found in object detection, using padding list with
            # int type can get higher mAP.
            results['pad_param'] = np.array(padding_list, dtype=np.float32)

    def _resize_masks(self, results: dict):
        """Resize masks with ``results['scale']``"""
        if results.get('gt_masks', None) is None:
            return

        gt_masks = results['gt_masks']
        assert isinstance(
            gt_masks, PolygonMasks
        ), f'Only supports PolygonMasks, but got {type(gt_masks)}'

        # resize the gt_masks
        gt_mask_h = results['gt_masks'].height * results['scale_factor'][1]
        gt_mask_w = results['gt_masks'].width * results['scale_factor'][0]
        gt_masks = results['gt_masks'].resize(
            (int(round(gt_mask_h)), int(round(gt_mask_w))))

        top_padding, _, left_padding, _ = results['pad_param']
        if int(left_padding) != 0:
            gt_masks = gt_masks.translate(
                out_shape=results['img_shape'][:2],
                offset=int(left_padding),
                direction='horizontal')
        if int(top_padding) != 0:
            gt_masks = gt_masks.translate(
                out_shape=results['img_shape'][:2],
                offset=int(top_padding),
                direction='vertical')
        results['gt_masks'] = gt_masks

    def _resize_bboxes(self, results: dict):
        """Resize bounding boxes with ``results['scale_factor']``."""
        if results.get('gt_bboxes', None) is None:
            return
        results['gt_bboxes'].rescale_(results['scale_factor'])

        if len(results['pad_param']) != 4:
            return
        results['gt_bboxes'].translate_(
            (results['pad_param'][2], results['pad_param'][0]))

        if self.clip_object_border:
            results['gt_bboxes'].clip_(results['img_shape'])

    def transform(self, results: dict) -> dict:
        results = super().transform(results)
        if 'scale_factor_origin' in results:
            scale_factor_origin = results.pop('scale_factor_origin')
            results['scale_factor'] = (results['scale_factor'][0] *
                                       scale_factor_origin[0],
                                       results['scale_factor'][1] *
                                       scale_factor_origin[1])
        if 'pad_param_origin' in results:
            pad_param_origin = results.pop('pad_param_origin')
            results['pad_param'] += pad_param_origin
        return results


# TODO: Check if it can be merged with mmdet.YOLOXHSVRandomAug
@TRANSFORMS.register_module()
class YOLOv5HSVRandomAug(BaseTransform):
    """Apply HSV augmentation to image sequentially.

    Required Keys:

    - img

    Modified Keys:

    - img

    Args:
        hue_delta ([int, float]): delta of hue. Defaults to 0.015.
        saturation_delta ([int, float]): delta of saturation. Defaults to 0.7.
        value_delta ([int, float]): delta of value. Defaults to 0.4.
    """

    def __init__(self,
                 hue_delta: Union[int, float] = 0.015,
                 saturation_delta: Union[int, float] = 0.7,
                 value_delta: Union[int, float] = 0.4):
        self.hue_delta = hue_delta
        self.saturation_delta = saturation_delta
        self.value_delta = value_delta

    def transform(self, results: dict) -> dict:
        """The HSV augmentation transform function.

        Args:
            results (dict): The result dict.

        Returns:
            dict: The result dict.
        """
        hsv_gains = \
            random.uniform(-1, 1, 3) * \
            [self.hue_delta, self.saturation_delta, self.value_delta] + 1
        hue, sat, val = cv2.split(
            cv2.cvtColor(results['img'], cv2.COLOR_BGR2HSV))

        table_list = np.arange(0, 256, dtype=hsv_gains.dtype)
        lut_hue = ((table_list * hsv_gains[0]) % 180).astype(np.uint8)
        lut_sat = np.clip(table_list * hsv_gains[1], 0, 255).astype(np.uint8)
        lut_val = np.clip(table_list * hsv_gains[2], 0, 255).astype(np.uint8)

        im_hsv = cv2.merge(
            (cv2.LUT(hue, lut_hue), cv2.LUT(sat,
                                            lut_sat), cv2.LUT(val, lut_val)))
        results['img'] = cv2.cvtColor(im_hsv, cv2.COLOR_HSV2BGR)
        return results

    def __repr__(self) -> str:
        repr_str = self.__class__.__name__
        repr_str += f'(hue_delta={self.hue_delta}, '
        repr_str += f'saturation_delta={self.saturation_delta}, '
        repr_str += f'value_delta={self.value_delta})'
        return repr_str


@TRANSFORMS.register_module()
class LoadAnnotations(MMDET_LoadAnnotations):
    """Because the yolo series does not need to consider ignore bboxes for the
    time being, in order to speed up the pipeline, it can be excluded in
    advance.

    Args:
        mask2bbox (bool): Whether to use mask annotation to get bbox.
            Defaults to False.
        poly2mask (bool): Whether to transform the polygons to bitmaps.
            Defaults to False.
        merge_polygons (bool): Whether to merge polygons into one polygon.
            If merged, the storage structure is simpler and training is more
            effcient, especially if the mask inside a bbox is divided into
            multiple polygons. Defaults to True.
    """

    def __init__(self,
                 mask2bbox: bool = False,
                 poly2mask: bool = False,
                 merge_polygons: bool = True,
<<<<<<< HEAD
                 **kwargs) -> None:
=======
                 **kwargs):
>>>>>>> 600343eb
        self.mask2bbox = mask2bbox
        self.merge_polygons = merge_polygons
        assert not poly2mask, 'Does not support BitmapMasks considering ' \
                              'that bitmap consumes more memory.'
        super().__init__(poly2mask=poly2mask, **kwargs)
        if self.mask2bbox:
            assert self.with_mask, 'Using mask2bbox requires ' \
                                   'with_mask is True.'
        self._mask_ignore_flag = None

    def transform(self, results: dict) -> dict:
        """Function to load multiple types annotations.

        Args:
            results (dict): Result dict from :obj:``mmengine.BaseDataset``.

        Returns:
            dict: The dict contains loaded bounding box, label and
            semantic segmentation.
        """
        if self.mask2bbox:
            self._load_masks(results)
            if self.with_label:
                self._load_labels(results)
                self._update_mask_ignore_data(results)
            gt_bboxes = results['gt_masks'].get_bboxes(dst_type='hbox')
            results['gt_bboxes'] = gt_bboxes
        elif self.with_keypoints:
            self._load_kps(results)
            _, box_type_cls = get_box_type(self.box_type)
            results['gt_bboxes'] = box_type_cls(
                results.get('bbox', []), dtype=torch.float32)
        else:
            results = super().transform(results)

            self._update_mask_ignore_data(results)
        return results

    def _update_mask_ignore_data(self, results: dict) -> None:
        if 'gt_masks' not in results:
            return

        if 'gt_bboxes_labels' in results and len(
                results['gt_bboxes_labels']) != len(results['gt_masks']):
            assert len(results['gt_bboxes_labels']) == len(
                self._mask_ignore_flag)
            results['gt_bboxes_labels'] = results['gt_bboxes_labels'][
                self._mask_ignore_flag]

        if 'gt_bboxes' in results and len(results['gt_bboxes']) != len(
                results['gt_masks']):
            assert len(results['gt_bboxes']) == len(self._mask_ignore_flag)
            results['gt_bboxes'] = results['gt_bboxes'][self._mask_ignore_flag]

    def _load_bboxes(self, results: dict):
        """Private function to load bounding box annotations.
        Note: BBoxes with ignore_flag of 1 is not considered.
        Args:
            results (dict): Result dict from :obj:``mmengine.BaseDataset``.

        Returns:
            dict: The dict contains loaded bounding box annotations.
        """
        gt_bboxes = []
        gt_ignore_flags = []
        for instance in results.get('instances', []):
            if instance['ignore_flag'] == 0:
                gt_bboxes.append(instance['bbox'])
                gt_ignore_flags.append(instance['ignore_flag'])
        results['gt_ignore_flags'] = np.array(gt_ignore_flags, dtype=bool)

        if self.box_type is None:
            results['gt_bboxes'] = np.array(
                gt_bboxes, dtype=np.float32).reshape((-1, 4))
        else:
            _, box_type_cls = get_box_type(self.box_type)
            results['gt_bboxes'] = box_type_cls(gt_bboxes, dtype=torch.float32)

    def _load_labels(self, results: dict):
        """Private function to load label annotations.

        Note: BBoxes with ignore_flag of 1 is not considered.
        Args:
            results (dict): Result dict from :obj:``mmengine.BaseDataset``.
        Returns:
            dict: The dict contains loaded label annotations.
        """
        gt_bboxes_labels = []
        for instance in results.get('instances', []):
            if instance['ignore_flag'] == 0:
                gt_bboxes_labels.append(instance['bbox_label'])
        results['gt_bboxes_labels'] = np.array(
            gt_bboxes_labels, dtype=np.int64)

    def _load_masks(self, results: dict) -> None:
        """Private function to load mask annotations.

        Args:
            results (dict): Result dict from :obj:``mmengine.BaseDataset``.
        """
        gt_masks = []
        gt_ignore_flags = []
        self._mask_ignore_flag = []
        for instance in results.get('instances', []):
            if instance['ignore_flag'] == 0:
                if 'mask' in instance:
                    gt_mask = instance['mask']
                    if isinstance(gt_mask, list):
                        gt_mask = [
                            np.array(polygon) for polygon in gt_mask
                            if len(polygon) % 2 == 0 and len(polygon) >= 6
                        ]
                        if len(gt_mask) == 0:
                            # ignore
                            self._mask_ignore_flag.append(0)
                        else:
                            if len(gt_mask) > 1 and self.merge_polygons:
                                gt_mask = self.merge_multi_segment(gt_mask)
<<<<<<< HEAD
                            if len(gt_mask) > 1 and self.merge_polygons:
                                gt_mask = self.merge_multi_segment(gt_mask)
=======
>>>>>>> 600343eb
                            gt_masks.append(gt_mask)
                            gt_ignore_flags.append(instance['ignore_flag'])
                            self._mask_ignore_flag.append(1)
                    else:
                        raise NotImplementedError(
                            'Only supports mask annotations in polygon '
                            'format currently')
                else:
                    # TODO: Actually, gt with bbox and without mask needs
                    #  to be retained
                    self._mask_ignore_flag.append(0)
        self._mask_ignore_flag = np.array(self._mask_ignore_flag, dtype=bool)
        results['gt_ignore_flags'] = np.array(gt_ignore_flags, dtype=bool)

        h, w = results['ori_shape']
        gt_masks = PolygonMasks([mask for mask in gt_masks], h, w)
        results['gt_masks'] = gt_masks

    def merge_multi_segment(self,
                            gt_masks: List[np.ndarray]) -> List[np.ndarray]:
        """Merge multi segments to one list.

        Find the coordinates with min distance between each segment,
        then connect these coordinates with one thin line to merge all
        segments into one.
        Args:
            gt_masks(List(np.array)):
                original segmentations in coco's json file.
                like [segmentation1, segmentation2,...],
                each segmentation is a list of coordinates.
        Return:
            gt_masks(List(np.array)): merged gt_masks
        """
        s = []
        segments = [np.array(i).reshape(-1, 2) for i in gt_masks]
        idx_list = [[] for _ in range(len(gt_masks))]

        # record the indexes with min distance between each segment
        for i in range(1, len(segments)):
            idx1, idx2 = self.min_index(segments[i - 1], segments[i])
            idx_list[i - 1].append(idx1)
            idx_list[i].append(idx2)

        # use two round to connect all the segments
        # first round: first to end, i.e. A->B(partial)->C
        # second round: end to first, i.e. C->B(remaining)-A
        for k in range(2):
            # forward first round
            if k == 0:
                for i, idx in enumerate(idx_list):
                    # middle segments have two indexes
                    # reverse the index of middle segments
                    if len(idx) == 2 and idx[0] > idx[1]:
                        idx = idx[::-1]
                        segments[i] = segments[i][::-1, :]
                    # add the idx[0] point for connect next segment
                    segments[i] = np.roll(segments[i], -idx[0], axis=0)
                    segments[i] = np.concatenate(
                        [segments[i], segments[i][:1]])
                    # deal with the first segment and the last one
                    if i in [0, len(idx_list) - 1]:
                        s.append(segments[i])
                    # deal with the middle segment
                    # Note that in the first round, only partial segment
                    # are appended.
                    else:
                        idx = [0, idx[1] - idx[0]]
                        s.append(segments[i][idx[0]:idx[1] + 1])
            # forward second round
            else:
                for i in range(len(idx_list) - 1, -1, -1):
                    # deal with the middle segment
                    # append the remaining points
                    if i not in [0, len(idx_list) - 1]:
                        idx = idx_list[i]
                        nidx = abs(idx[1] - idx[0])
                        s.append(segments[i][nidx:])
        return [np.concatenate(s).reshape(-1, )]

    def min_index(self, arr1: np.ndarray, arr2: np.ndarray) -> Tuple[int, int]:
        """Find a pair of indexes with the shortest distance.

        Args:
            arr1: (N, 2).
            arr2: (M, 2).
        Return:
            tuple: a pair of indexes.
        """
        dis = ((arr1[:, None, :] - arr2[None, :, :])**2).sum(-1)
        return np.unravel_index(np.argmin(dis, axis=None), dis.shape)

<<<<<<< HEAD
    def _load_kps(self, results: dict) -> None:
        """Private function to load keypoints annotations.

        Args:
            results (dict): Result dict from
                :class:`mmengine.dataset.BaseDataset`.

        Returns:
            dict: The dict contains loaded keypoints annotations.
        """
        results['height'] = results['img_shape'][0]
        results['width'] = results['img_shape'][1]
        num_instances = len(results.get('bbox', []))

        if num_instances == 0:
            results['keypoints'] = np.empty(
                (0, len(results['flip_indices']), 2), dtype=np.float32)
            results['keypoints_visible'] = np.empty(
                (0, len(results['flip_indices'])), dtype=np.int32)
            results['category_id'] = []

        results['gt_keypoints'] = Keypoints(
            keypoints=results['keypoints'],
            keypoints_visible=results['keypoints_visible'],
            flip_indices=results['flip_indices'],
        )

        results['gt_ignore_flags'] = np.array([False] * num_instances)
        results['gt_bboxes_labels'] = np.array(results['category_id']) - 1

=======
>>>>>>> 600343eb
    def __repr__(self) -> str:
        repr_str = self.__class__.__name__
        repr_str += f'(with_bbox={self.with_bbox}, '
        repr_str += f'with_label={self.with_label}, '
        repr_str += f'with_mask={self.with_mask}, '
        repr_str += f'with_seg={self.with_seg}, '
        repr_str += f'mask2bbox={self.mask2bbox}, '
        repr_str += f'poly2mask={self.poly2mask}, '
        repr_str += f"imdecode_backend='{self.imdecode_backend}', "
        repr_str += f'backend_args={self.backend_args})'
        return repr_str


@TRANSFORMS.register_module()
class YOLOv5RandomAffine(BaseTransform):
    """Random affine transform data augmentation in YOLOv5 and YOLOv8. It is
    different from the implementation in YOLOX.

    This operation randomly generates affine transform matrix which including
    rotation, translation, shear and scaling transforms.
    If you set use_mask_refine == True, the code will use the masks
    annotation to refine the bbox.
    Our implementation is slightly different from the official. In COCO
    dataset, a gt may have multiple mask tags.  The official YOLOv5
    annotation file already combines the masks that an object has,
    but our code takes into account the fact that an object has multiple masks.

    Required Keys:

    - img
    - gt_bboxes (BaseBoxes[torch.float32]) (optional)
    - gt_bboxes_labels (np.int64) (optional)
    - gt_ignore_flags (bool) (optional)
    - gt_masks (PolygonMasks) (optional)

    Modified Keys:

    - img
    - img_shape
    - gt_bboxes (optional)
    - gt_bboxes_labels (optional)
    - gt_ignore_flags (optional)
    - gt_masks (PolygonMasks) (optional)

    Args:
        max_rotate_degree (float): Maximum degrees of rotation transform.
            Defaults to 10.
        max_translate_ratio (float): Maximum ratio of translation.
            Defaults to 0.1.
        scaling_ratio_range (tuple[float]): Min and max ratio of
            scaling transform. Defaults to (0.5, 1.5).
        max_shear_degree (float): Maximum degrees of shear
            transform. Defaults to 2.
        border (tuple[int]): Distance from width and height sides of input
            image to adjust output shape. Only used in mosaic dataset.
            Defaults to (0, 0).
        border_val (tuple[int]): Border padding values of 3 channels.
            Defaults to (114, 114, 114).
        bbox_clip_border (bool, optional): Whether to clip the objects outside
            the border of the image. In some dataset like MOT17, the gt bboxes
            are allowed to cross the border of images. Therefore, we don't
            need to clip the gt bboxes in these cases. Defaults to True.
        min_bbox_size (float): Width and height threshold to filter bboxes.
            If the height or width of a box is smaller than this value, it
            will be removed. Defaults to 2.
        min_area_ratio (float): Threshold of area ratio between
            original bboxes and wrapped bboxes. If smaller than this value,
            the box will be removed. Defaults to 0.1.
        use_mask_refine (bool): Whether to refine bbox by mask. Deprecated.
        max_aspect_ratio (float): Aspect ratio of width and height
            threshold to filter bboxes. If max(h/w, w/h) larger than this
            value, the box will be removed. Defaults to 20.
        resample_num (int): Number of poly to resample to.
    """

    def __init__(self,
                 max_rotate_degree: float = 10.0,
                 max_translate_ratio: float = 0.1,
                 scaling_ratio_range: Tuple[float, float] = (0.5, 1.5),
                 max_shear_degree: float = 2.0,
                 border: Tuple[int, int] = (0, 0),
                 border_val: Tuple[int, int, int] = (114, 114, 114),
                 bbox_clip_border: bool = True,
                 min_bbox_size: int = 2,
                 min_area_ratio: float = 0.1,
                 use_mask_refine: bool = False,
                 max_aspect_ratio: float = 20.,
                 resample_num: int = 1000):
        assert 0 <= max_translate_ratio <= 1
        assert scaling_ratio_range[0] <= scaling_ratio_range[1]
        assert scaling_ratio_range[0] > 0
        self.max_rotate_degree = max_rotate_degree
        self.max_translate_ratio = max_translate_ratio
        self.scaling_ratio_range = scaling_ratio_range
        self.max_shear_degree = max_shear_degree
        self.border = border
        self.border_val = border_val
        self.bbox_clip_border = bbox_clip_border
        self.min_bbox_size = min_bbox_size
        self.min_area_ratio = min_area_ratio
        # The use_mask_refine parameter has been deprecated.
        self.use_mask_refine = use_mask_refine
        self.max_aspect_ratio = max_aspect_ratio
        self.resample_num = resample_num

    @autocast_box_type()
    def transform(self, results: dict) -> dict:
        """The YOLOv5 random affine transform function.

        Args:
            results (dict): The result dict.

        Returns:
            dict: The result dict.
        """
        img = results['img']
        # self.border is wh format
        height = img.shape[0] + self.border[1] * 2
        width = img.shape[1] + self.border[0] * 2

        # Note: Different from YOLOX
        center_matrix = np.eye(3, dtype=np.float32)
        center_matrix[0, 2] = -img.shape[1] / 2
        center_matrix[1, 2] = -img.shape[0] / 2

        warp_matrix, scaling_ratio = self._get_random_homography_matrix(
            height, width)
        warp_matrix = warp_matrix @ center_matrix

        img = cv2.warpPerspective(
            img,
            warp_matrix,
            dsize=(width, height),
            borderValue=self.border_val)
        results['img'] = img
        results['img_shape'] = img.shape
        img_h, img_w = img.shape[:2]

        bboxes = results['gt_bboxes']
        num_bboxes = len(bboxes)
        if num_bboxes:
            orig_bboxes = bboxes.clone()
            if 'gt_masks' in results:
                # If the dataset has annotations of mask,
                # the mask will be used to refine bbox.
                gt_masks = results['gt_masks']

                gt_masks_resample = self.resample_masks(gt_masks)
                gt_masks = self.warp_mask(gt_masks_resample, warp_matrix,
                                          img_h, img_w)

                # refine bboxes by masks
                bboxes = self.segment2box(gt_masks, height, width)
                # filter bboxes outside image
                valid_index = self.filter_gt_bboxes(orig_bboxes,
                                                    bboxes).numpy()
                if self.bbox_clip_border:
                    bboxes.clip_([height - 1e-3, width - 1e-3])
                    gt_masks = self.clip_polygons(gt_masks, height, width)
<<<<<<< HEAD
                if self.bbox_clip_border:
                    bboxes.clip_([height - 1e-3, width - 1e-3])
                    gt_masks = self.clip_polygons(gt_masks, height, width)
=======
>>>>>>> 600343eb
                results['gt_masks'] = gt_masks[valid_index]
            else:
                bboxes.project_(warp_matrix)
                if self.bbox_clip_border:
                    bboxes.clip_([height, width])

                # filter bboxes
                orig_bboxes.rescale_([scaling_ratio, scaling_ratio])

                # Be careful: valid_index must convert to numpy,
                # otherwise it will raise out of bounds when len(valid_index)=1
                valid_index = self.filter_gt_bboxes(orig_bboxes,
                                                    bboxes).numpy()

            results['gt_bboxes'] = bboxes[valid_index]
            results['gt_bboxes_labels'] = results['gt_bboxes_labels'][
                valid_index]
            results['gt_ignore_flags'] = results['gt_ignore_flags'][
                valid_index]
        else:
            if 'gt_masks' in results:
                results['gt_masks'] = PolygonMasks([], img_h, img_w)

        return results

    def segment2box(self, gt_masks: PolygonMasks, height: int,
                    width: int) -> HorizontalBoxes:
        """
        Convert 1 segment label to 1 box label, applying inside-image
        constraint i.e. (xy1, xy2, ...) to (xyxy)
        Args:
            gt_masks (torch.Tensor): the segment label
            width (int): the width of the image. Defaults to 640
            height (int): The height of the image. Defaults to 640
        Returns:
            HorizontalBoxes: the clip bboxes from gt_masks.
        """
        bboxes = []
        for _, poly_per_obj in enumerate(gt_masks):
            # simply use a number that is big enough for comparison with
            # coordinates
            xy_min = np.array([width * 2, height * 2], dtype=np.float32)
            xy_max = np.zeros(2, dtype=np.float32) - 1

            for p in poly_per_obj:
                xy = np.array(p).reshape(-1, 2).astype(np.float32)
                x, y = xy.T
                inside = (x >= 0) & (y >= 0) & (x <= width) & (y <= height)
                x, y = x[inside], y[inside]
                if not any(x):
                    continue
                xy = np.stack([x, y], axis=0).T

                xy_min = np.minimum(xy_min, np.min(xy, axis=0))
                xy_max = np.maximum(xy_max, np.max(xy, axis=0))
            if xy_max[0] == -1:
                bbox = np.zeros(4, dtype=np.float32)
            else:
                bbox = np.concatenate([xy_min, xy_max], axis=0)
            bboxes.append(bbox)

        return HorizontalBoxes(np.stack(bboxes, axis=0))

    # TODO: Move to mmdet
    def clip_polygons(self, gt_masks: PolygonMasks, height: int,
                      width: int) -> PolygonMasks:
        """Function to clip points of polygons with height and width.

        Args:
            gt_masks (PolygonMasks): Annotations of instance segmentation.
            height (int): height of clip border.
            width (int): width of clip border.
        Return:
            clipped_masks (PolygonMasks):
                Clip annotations of instance segmentation.
        """
        if len(gt_masks) == 0:
            clipped_masks = PolygonMasks([], height, width)
        else:
            clipped_masks = []
            for poly_per_obj in gt_masks:
                clipped_poly_per_obj = []
                for p in poly_per_obj:
                    p = p.copy()
                    p[0::2] = p[0::2].clip(0, width)
                    p[1::2] = p[1::2].clip(0, height)
                    clipped_poly_per_obj.append(p)
                clipped_masks.append(clipped_poly_per_obj)
            clipped_masks = PolygonMasks(clipped_masks, height, width)
        return clipped_masks

    @staticmethod
    def warp_poly(poly: np.ndarray, warp_matrix: np.ndarray, img_w: int,
                  img_h: int) -> np.ndarray:
        """Function to warp one mask and filter points outside image.

        Args:
            poly (np.ndarray): Segmentation annotation with shape (n, ) and
                with format (x1, y1, x2, y2, ...).
            warp_matrix (np.ndarray): Affine transformation matrix.
                Shape: (3, 3).
            img_w (int): Width of output image.
            img_h (int): Height of output image.
        """
        # TODO: Current logic may cause retained masks unusable for
        #  semantic segmentation training, which is same as official
        #  implementation.
        poly = poly.reshape((-1, 2))
        poly = np.concatenate((poly, np.ones(
            (len(poly), 1), dtype=poly.dtype)),
                              axis=-1)
        # transform poly
        poly = poly @ warp_matrix.T
        poly = poly[:, :2] / poly[:, 2:3]

        return poly.reshape(-1)

    def warp_mask(self, gt_masks: PolygonMasks, warp_matrix: np.ndarray,
                  img_w: int, img_h: int) -> PolygonMasks:
        """Warp masks by warp_matrix and retain masks inside image after
        warping.

        Args:
            gt_masks (PolygonMasks): Annotations of semantic segmentation.
            warp_matrix (np.ndarray): Affine transformation matrix.
                Shape: (3, 3).
            img_w (int): Width of output image.
            img_h (int): Height of output image.

        Returns:
            PolygonMasks: Masks after warping.
        """
        masks = gt_masks.masks

        new_masks = []
        for poly_per_obj in masks:
            warpped_poly_per_obj = []
            # One gt may have multiple masks.
            for poly in poly_per_obj:
                valid_poly = self.warp_poly(poly, warp_matrix, img_w, img_h)
                if len(valid_poly):
                    warpped_poly_per_obj.append(valid_poly.reshape(-1))
            # If all the masks are invalid,
            # add [0, 0, 0, 0, 0, 0,] here.
            if not warpped_poly_per_obj:
                # This will be filtered in function `filter_gt_bboxes`.
                warpped_poly_per_obj = [
                    np.zeros(6, dtype=poly_per_obj[0].dtype)
                ]
            new_masks.append(warpped_poly_per_obj)

        gt_masks = PolygonMasks(new_masks, img_h, img_w)
        return gt_masks

    def resample_masks(self, gt_masks: PolygonMasks) -> PolygonMasks:
        """Function to resample each mask annotation with shape (2 * n, ) to
        shape (resample_num * 2, ).

        Args:
            gt_masks (PolygonMasks): Annotations of semantic segmentation.
        """
        masks = gt_masks.masks
        new_masks = []
        for poly_per_obj in masks:
            resample_poly_per_obj = []
            for poly in poly_per_obj:
                poly = poly.reshape((-1, 2))  # xy
                poly = np.concatenate((poly, poly[0:1, :]), axis=0)
                x = np.linspace(0, len(poly) - 1, self.resample_num)
                xp = np.arange(len(poly))
                poly = np.concatenate([
                    np.interp(x, xp, poly[:, i]) for i in range(2)
                ]).reshape(2, -1).T.reshape(-1)
                resample_poly_per_obj.append(poly)
            new_masks.append(resample_poly_per_obj)
        return PolygonMasks(new_masks, gt_masks.height, gt_masks.width)

    def filter_gt_bboxes(self, origin_bboxes: HorizontalBoxes,
                         wrapped_bboxes: HorizontalBoxes) -> torch.Tensor:
        """Filter gt bboxes.

        Args:
            origin_bboxes (HorizontalBoxes): Origin bboxes.
            wrapped_bboxes (HorizontalBoxes): Wrapped bboxes

        Returns:
            dict: The result dict.
        """
        origin_w = origin_bboxes.widths
        origin_h = origin_bboxes.heights
        wrapped_w = wrapped_bboxes.widths
        wrapped_h = wrapped_bboxes.heights
        aspect_ratio = np.maximum(wrapped_w / (wrapped_h + 1e-16),
                                  wrapped_h / (wrapped_w + 1e-16))

        wh_valid_idx = (wrapped_w > self.min_bbox_size) & \
                       (wrapped_h > self.min_bbox_size)
        area_valid_idx = wrapped_w * wrapped_h / (origin_w * origin_h +
                                                  1e-16) > self.min_area_ratio
        aspect_ratio_valid_idx = aspect_ratio < self.max_aspect_ratio
        return wh_valid_idx & area_valid_idx & aspect_ratio_valid_idx

    @cache_randomness
    def _get_random_homography_matrix(self, height: int,
                                      width: int) -> Tuple[np.ndarray, float]:
        """Get random homography matrix.

        Args:
            height (int): Image height.
            width (int): Image width.

        Returns:
            Tuple[np.ndarray, float]: The result of warp_matrix and
            scaling_ratio.
        """
        # Rotation
        rotation_degree = random.uniform(-self.max_rotate_degree,
                                         self.max_rotate_degree)
        rotation_matrix = self._get_rotation_matrix(rotation_degree)

        # Scaling
        scaling_ratio = random.uniform(self.scaling_ratio_range[0],
                                       self.scaling_ratio_range[1])
        scaling_matrix = self._get_scaling_matrix(scaling_ratio)

        # Shear
        x_degree = random.uniform(-self.max_shear_degree,
                                  self.max_shear_degree)
        y_degree = random.uniform(-self.max_shear_degree,
                                  self.max_shear_degree)
        shear_matrix = self._get_shear_matrix(x_degree, y_degree)

        # Translation
        trans_x = random.uniform(0.5 - self.max_translate_ratio,
                                 0.5 + self.max_translate_ratio) * width
        trans_y = random.uniform(0.5 - self.max_translate_ratio,
                                 0.5 + self.max_translate_ratio) * height
        translate_matrix = self._get_translation_matrix(trans_x, trans_y)
        warp_matrix = (
            translate_matrix @ shear_matrix @ rotation_matrix @ scaling_matrix)
        return warp_matrix, scaling_ratio

    @staticmethod
    def _get_rotation_matrix(rotate_degrees: float) -> np.ndarray:
        """Get rotation matrix.

        Args:
            rotate_degrees (float): Rotate degrees.

        Returns:
            np.ndarray: The rotation matrix.
        """
        radian = math.radians(rotate_degrees)
        rotation_matrix = np.array(
            [[np.cos(radian), -np.sin(radian), 0.],
             [np.sin(radian), np.cos(radian), 0.], [0., 0., 1.]],
            dtype=np.float32)
        return rotation_matrix

    @staticmethod
    def _get_scaling_matrix(scale_ratio: float) -> np.ndarray:
        """Get scaling matrix.

        Args:
            scale_ratio (float): Scale ratio.

        Returns:
            np.ndarray: The scaling matrix.
        """
        scaling_matrix = np.array(
            [[scale_ratio, 0., 0.], [0., scale_ratio, 0.], [0., 0., 1.]],
            dtype=np.float32)
        return scaling_matrix

    @staticmethod
    def _get_shear_matrix(x_shear_degrees: float,
                          y_shear_degrees: float) -> np.ndarray:
        """Get shear matrix.

        Args:
            x_shear_degrees (float): X shear degrees.
            y_shear_degrees (float): Y shear degrees.

        Returns:
            np.ndarray: The shear matrix.
        """
        x_radian = math.radians(x_shear_degrees)
        y_radian = math.radians(y_shear_degrees)
        shear_matrix = np.array([[1, np.tan(x_radian), 0.],
                                 [np.tan(y_radian), 1, 0.], [0., 0., 1.]],
                                dtype=np.float32)
        return shear_matrix

    @staticmethod
    def _get_translation_matrix(x: float, y: float) -> np.ndarray:
        """Get translation matrix.

        Args:
            x (float): X translation.
            y (float): Y translation.

        Returns:
            np.ndarray: The translation matrix.
        """
        translation_matrix = np.array([[1, 0., x], [0., 1, y], [0., 0., 1.]],
                                      dtype=np.float32)
        return translation_matrix

    def __repr__(self) -> str:
        repr_str = self.__class__.__name__
        repr_str += f'(max_rotate_degree={self.max_rotate_degree}, '
        repr_str += f'max_translate_ratio={self.max_translate_ratio}, '
        repr_str += f'scaling_ratio_range={self.scaling_ratio_range}, '
        repr_str += f'max_shear_degree={self.max_shear_degree}, '
        repr_str += f'border={self.border}, '
        repr_str += f'border_val={self.border_val}, '
        repr_str += f'bbox_clip_border={self.bbox_clip_border})'
        return repr_str


@TRANSFORMS.register_module()
class PPYOLOERandomDistort(BaseTransform):
    """Random hue, saturation, contrast and brightness distortion.

    Required Keys:

    - img

    Modified Keys:

    - img (np.float32)

    Args:
        hue_cfg (dict): Hue settings. Defaults to dict(min=-18,
            max=18, prob=0.5).
        saturation_cfg (dict): Saturation settings. Defaults to dict(
            min=0.5, max=1.5, prob=0.5).
        contrast_cfg (dict): Contrast settings. Defaults to dict(
            min=0.5, max=1.5, prob=0.5).
        brightness_cfg (dict): Brightness settings. Defaults to dict(
            min=0.5, max=1.5, prob=0.5).
        num_distort_func (int): The number of distort function. Defaults
            to 4.
    """

    def __init__(self,
                 hue_cfg: dict = dict(min=-18, max=18, prob=0.5),
                 saturation_cfg: dict = dict(min=0.5, max=1.5, prob=0.5),
                 contrast_cfg: dict = dict(min=0.5, max=1.5, prob=0.5),
                 brightness_cfg: dict = dict(min=0.5, max=1.5, prob=0.5),
                 num_distort_func: int = 4):
        self.hue_cfg = hue_cfg
        self.saturation_cfg = saturation_cfg
        self.contrast_cfg = contrast_cfg
        self.brightness_cfg = brightness_cfg
        self.num_distort_func = num_distort_func
        assert 0 < self.num_distort_func <= 4, \
            'num_distort_func must > 0 and <= 4'
        for cfg in [
                self.hue_cfg, self.saturation_cfg, self.contrast_cfg,
                self.brightness_cfg
        ]:
            assert 0. <= cfg['prob'] <= 1., 'prob must >=0 and <=1'

    def transform_hue(self, results):
        """Transform hue randomly."""
        if random.uniform(0., 1.) >= self.hue_cfg['prob']:
            return results
        img = results['img']
        delta = random.uniform(self.hue_cfg['min'], self.hue_cfg['max'])
        u = np.cos(delta * np.pi)
        w = np.sin(delta * np.pi)
        delta_iq = np.array([[1.0, 0.0, 0.0], [0.0, u, -w], [0.0, w, u]])
        rgb2yiq_matrix = np.array([[0.114, 0.587, 0.299],
                                   [-0.321, -0.274, 0.596],
                                   [0.311, -0.523, 0.211]])
        yiq2rgb_matric = np.array([[1.0, -1.107, 1.705], [1.0, -0.272, -0.647],
                                   [1.0, 0.956, 0.621]])
        t = np.dot(np.dot(yiq2rgb_matric, delta_iq), rgb2yiq_matrix).T
        img = np.dot(img, t)
        results['img'] = img
        return results

    def transform_saturation(self, results):
        """Transform saturation randomly."""
        if random.uniform(0., 1.) >= self.saturation_cfg['prob']:
            return results
        img = results['img']
        delta = random.uniform(self.saturation_cfg['min'],
                               self.saturation_cfg['max'])

        # convert bgr img to gray img
        gray = img * np.array([[[0.114, 0.587, 0.299]]], dtype=np.float32)
        gray = gray.sum(axis=2, keepdims=True)
        gray *= (1.0 - delta)
        img *= delta
        img += gray
        results['img'] = img
        return results

    def transform_contrast(self, results):
        """Transform contrast randomly."""
        if random.uniform(0., 1.) >= self.contrast_cfg['prob']:
            return results
        img = results['img']
        delta = random.uniform(self.contrast_cfg['min'],
                               self.contrast_cfg['max'])
        img *= delta
        results['img'] = img
        return results

    def transform_brightness(self, results):
        """Transform brightness randomly."""
        if random.uniform(0., 1.) >= self.brightness_cfg['prob']:
            return results
        img = results['img']
        delta = random.uniform(self.brightness_cfg['min'],
                               self.brightness_cfg['max'])
        img += delta
        results['img'] = img
        return results

    def transform(self, results: dict) -> dict:
        """The hue, saturation, contrast and brightness distortion function.

        Args:
            results (dict): The result dict.

        Returns:
            dict: The result dict.
        """
        results['img'] = results['img'].astype(np.float32)

        functions = [
            self.transform_brightness, self.transform_contrast,
            self.transform_saturation, self.transform_hue
        ]
        distortions = random.permutation(functions)[:self.num_distort_func]
        for func in distortions:
            results = func(results)
        return results

    def __repr__(self) -> str:
        repr_str = self.__class__.__name__
        repr_str += f'(hue_cfg={self.hue_cfg}, '
        repr_str += f'saturation_cfg={self.saturation_cfg}, '
        repr_str += f'contrast_cfg={self.contrast_cfg}, '
        repr_str += f'brightness_cfg={self.brightness_cfg}, '
        repr_str += f'num_distort_func={self.num_distort_func})'
        return repr_str


@TRANSFORMS.register_module()
class PPYOLOERandomCrop(BaseTransform):
    """Random crop the img and bboxes. Different thresholds are used in PPYOLOE
    to judge whether the clipped image meets the requirements. This
    implementation is different from the implementation of RandomCrop in mmdet.

    Required Keys:

    - img
    - gt_bboxes (BaseBoxes[torch.float32]) (optional)
    - gt_bboxes_labels (np.int64) (optional)
    - gt_ignore_flags (bool) (optional)

    Modified Keys:

    - img
    - img_shape
    - gt_bboxes (optional)
    - gt_bboxes_labels (optional)
    - gt_ignore_flags (optional)

    Added Keys:
    - pad_param (np.float32)

    Args:
        aspect_ratio (List[float]): Aspect ratio of cropped region. Default to
             [.5, 2].
        thresholds (List[float]): Iou thresholds for deciding a valid bbox crop
            in [min, max] format. Defaults to [.0, .1, .3, .5, .7, .9].
        scaling (List[float]): Ratio between a cropped region and the original
            image in [min, max] format. Default to [.3, 1.].
        num_attempts (int): Number of tries for each threshold before
            giving up. Default to 50.
        allow_no_crop (bool): Allow return without actually cropping them.
            Default to True.
        cover_all_box (bool): Ensure all bboxes are covered in the final crop.
            Default to False.
    """

    def __init__(self,
                 aspect_ratio: List[float] = [.5, 2.],
                 thresholds: List[float] = [.0, .1, .3, .5, .7, .9],
                 scaling: List[float] = [.3, 1.],
                 num_attempts: int = 50,
                 allow_no_crop: bool = True,
                 cover_all_box: bool = False):
        self.aspect_ratio = aspect_ratio
        self.thresholds = thresholds
        self.scaling = scaling
        self.num_attempts = num_attempts
        self.allow_no_crop = allow_no_crop
        self.cover_all_box = cover_all_box

    def _crop_data(self, results: dict, crop_box: Tuple[int, int, int, int],
                   valid_inds: np.ndarray) -> Union[dict, None]:
        """Function to randomly crop images, bounding boxes, masks, semantic
        segmentation maps.

        Args:
            results (dict): Result dict from loading pipeline.
            crop_box (Tuple[int, int, int, int]): Expected absolute coordinates
                for cropping, (x1, y1, x2, y2).
            valid_inds (np.ndarray): The indexes of gt that needs to be
                retained.

        Returns:
            results (Union[dict, None]): Randomly cropped results, 'img_shape'
                key in result dict is updated according to crop size. None will
                be returned when there is no valid bbox after cropping.
        """
        # crop the image
        img = results['img']
        crop_x1, crop_y1, crop_x2, crop_y2 = crop_box
        img = img[crop_y1:crop_y2, crop_x1:crop_x2, ...]
        results['img'] = img
        img_shape = img.shape
        results['img_shape'] = img.shape

        # crop bboxes accordingly and clip to the image boundary
        if results.get('gt_bboxes', None) is not None:
            bboxes = results['gt_bboxes']
            bboxes.translate_([-crop_x1, -crop_y1])
            bboxes.clip_(img_shape[:2])

            results['gt_bboxes'] = bboxes[valid_inds]

            if results.get('gt_ignore_flags', None) is not None:
                results['gt_ignore_flags'] = \
                    results['gt_ignore_flags'][valid_inds]

            if results.get('gt_bboxes_labels', None) is not None:
                results['gt_bboxes_labels'] = \
                    results['gt_bboxes_labels'][valid_inds]

            if results.get('gt_masks', None) is not None:
                results['gt_masks'] = results['gt_masks'][
                    valid_inds.nonzero()[0]].crop(
                        np.asarray([crop_x1, crop_y1, crop_x2, crop_y2]))

        # crop semantic seg
        if results.get('gt_seg_map', None) is not None:
            results['gt_seg_map'] = results['gt_seg_map'][crop_y1:crop_y2,
                                                          crop_x1:crop_x2]

        return results

    @autocast_box_type()
    def transform(self, results: dict) -> Union[dict, None]:
        """The random crop transform function.

        Args:
            results (dict): The result dict.

        Returns:
            dict: The result dict.
        """
        if results.get('gt_bboxes', None) is None or len(
                results['gt_bboxes']) == 0:
            return results

        orig_img_h, orig_img_w = results['img'].shape[:2]
        gt_bboxes = results['gt_bboxes']

        thresholds = list(self.thresholds)
        if self.allow_no_crop:
            thresholds.append('no_crop')
        random.shuffle(thresholds)

        for thresh in thresholds:
            # Determine the coordinates for cropping
            if thresh == 'no_crop':
                return results

            found = False
            for i in range(self.num_attempts):
                crop_h, crop_w = self._get_crop_size((orig_img_h, orig_img_w))
                if self.aspect_ratio is None:
                    if crop_h / crop_w < 0.5 or crop_h / crop_w > 2.0:
                        continue

                # get image crop_box
                margin_h = max(orig_img_h - crop_h, 0)
                margin_w = max(orig_img_w - crop_w, 0)
                offset_h, offset_w = self._rand_offset((margin_h, margin_w))
                crop_y1, crop_y2 = offset_h, offset_h + crop_h
                crop_x1, crop_x2 = offset_w, offset_w + crop_w

                crop_box = [crop_x1, crop_y1, crop_x2, crop_y2]
                # Calculate the iou between gt_bboxes and crop_boxes
                iou = self._iou_matrix(gt_bboxes,
                                       np.array([crop_box], dtype=np.float32))
                # If the maximum value of the iou is less than thresh,
                # the current crop_box is considered invalid.
                if iou.max() < thresh:
                    continue

                # If cover_all_box == True and the minimum value of
                # the iou is less than thresh, the current crop_box
                # is considered invalid.
                if self.cover_all_box and iou.min() < thresh:
                    continue

                # Get which gt_bboxes to keep after cropping.
                valid_inds = self._get_valid_inds(
                    gt_bboxes, np.array(crop_box, dtype=np.float32))
                if valid_inds.size > 0:
                    found = True
                    break

            if found:
                results = self._crop_data(results, crop_box, valid_inds)
                return results
        return results

    @cache_randomness
    def _rand_offset(self, margin: Tuple[int, int]) -> Tuple[int, int]:
        """Randomly generate crop offset.

        Args:
            margin (Tuple[int, int]): The upper bound for the offset generated
                randomly.

        Returns:
            Tuple[int, int]: The random offset for the crop.
        """
        margin_h, margin_w = margin
        offset_h = np.random.randint(0, margin_h + 1)
        offset_w = np.random.randint(0, margin_w + 1)

        return (offset_h, offset_w)

    @cache_randomness
    def _get_crop_size(self, image_size: Tuple[int, int]) -> Tuple[int, int]:
        """Randomly generates the crop size based on `image_size`.

        Args:
            image_size (Tuple[int, int]): (h, w).

        Returns:
            crop_size (Tuple[int, int]): (crop_h, crop_w) in absolute pixels.
        """
        h, w = image_size
        scale = random.uniform(*self.scaling)
        if self.aspect_ratio is not None:
            min_ar, max_ar = self.aspect_ratio
            aspect_ratio = random.uniform(
                max(min_ar, scale**2), min(max_ar, scale**-2))
            h_scale = scale / np.sqrt(aspect_ratio)
            w_scale = scale * np.sqrt(aspect_ratio)
        else:
            h_scale = random.uniform(*self.scaling)
            w_scale = random.uniform(*self.scaling)
        crop_h = h * h_scale
        crop_w = w * w_scale
        return int(crop_h), int(crop_w)

    def _iou_matrix(self,
                    gt_bbox: HorizontalBoxes,
                    crop_bbox: np.ndarray,
                    eps: float = 1e-10) -> np.ndarray:
        """Calculate iou between gt and image crop box.

        Args:
            gt_bbox (HorizontalBoxes): Ground truth bounding boxes.
            crop_bbox (np.ndarray): Image crop coordinates in
                [x1, y1, x2, y2] format.
            eps (float): Default to 1e-10.
        Return:
            (np.ndarray): IoU.
        """
        gt_bbox = gt_bbox.tensor.numpy()
        lefttop = np.maximum(gt_bbox[:, np.newaxis, :2], crop_bbox[:, :2])
        rightbottom = np.minimum(gt_bbox[:, np.newaxis, 2:], crop_bbox[:, 2:])

        overlap = np.prod(
            rightbottom - lefttop,
            axis=2) * (lefttop < rightbottom).all(axis=2)
        area_gt_bbox = np.prod(gt_bbox[:, 2:] - crop_bbox[:, :2], axis=1)
        area_crop_bbox = np.prod(gt_bbox[:, 2:] - crop_bbox[:, :2], axis=1)
        area_o = (area_gt_bbox[:, np.newaxis] + area_crop_bbox - overlap)
        return overlap / (area_o + eps)

    def _get_valid_inds(self, gt_bbox: HorizontalBoxes,
                        img_crop_bbox: np.ndarray) -> np.ndarray:
        """Get which Bboxes to keep at the current cropping coordinates.

        Args:
            gt_bbox (HorizontalBoxes): Ground truth bounding boxes.
            img_crop_bbox (np.ndarray): Image crop coordinates in
                [x1, y1, x2, y2] format.

        Returns:
            (np.ndarray): Valid indexes.
        """
        cropped_box = gt_bbox.tensor.numpy().copy()
        gt_bbox = gt_bbox.tensor.numpy().copy()

        cropped_box[:, :2] = np.maximum(gt_bbox[:, :2], img_crop_bbox[:2])
        cropped_box[:, 2:] = np.minimum(gt_bbox[:, 2:], img_crop_bbox[2:])
        cropped_box[:, :2] -= img_crop_bbox[:2]
        cropped_box[:, 2:] -= img_crop_bbox[:2]

        centers = (gt_bbox[:, :2] + gt_bbox[:, 2:]) / 2
        valid = np.logical_and(img_crop_bbox[:2] <= centers,
                               centers < img_crop_bbox[2:]).all(axis=1)
        valid = np.logical_and(
            valid, (cropped_box[:, :2] < cropped_box[:, 2:]).all(axis=1))

        return np.where(valid)[0]

    def __repr__(self) -> str:
        repr_str = self.__class__.__name__
        repr_str += f'(aspect_ratio={self.aspect_ratio}, '
        repr_str += f'thresholds={self.thresholds}, '
        repr_str += f'scaling={self.scaling}, '
        repr_str += f'num_attempts={self.num_attempts}, '
        repr_str += f'allow_no_crop={self.allow_no_crop}, '
        repr_str += f'cover_all_box={self.cover_all_box})'
        return repr_str


@TRANSFORMS.register_module()
class YOLOv5CopyPaste(BaseTransform):
    """Copy-Paste used in YOLOv5 and YOLOv8.

    This transform randomly copy some objects in the image to the mirror
    position of the image.It is different from the `CopyPaste` in mmdet.

    Required Keys:

    - img (np.uint8)
    - gt_bboxes (BaseBoxes[torch.float32])
    - gt_bboxes_labels (np.int64) (optional)
    - gt_ignore_flags (bool) (optional)
    - gt_masks (PolygonMasks) (optional)

    Modified Keys:

    - img
    - gt_bboxes
    - gt_bboxes_labels (np.int64) (optional)
    - gt_ignore_flags (optional)
    - gt_masks (optional)

    Args:
        ioa_thresh (float): Ioa thresholds for deciding valid bbox.
        prob (float): Probability of choosing objects.
            Defaults to 0.5.
    """

    def __init__(self, ioa_thresh: float = 0.3, prob: float = 0.5):
        self.ioa_thresh = ioa_thresh
        self.prob = prob

    @autocast_box_type()
    def transform(self, results: dict) -> Union[dict, None]:
        """The YOLOv5 and YOLOv8 Copy-Paste transform function.

        Args:
            results (dict): The result dict.

        Returns:
            dict: The result dict.
        """
        if len(results.get('gt_masks', [])) == 0:
            return results
        gt_masks = results['gt_masks']
        assert isinstance(gt_masks, PolygonMasks), \
            'only support type of PolygonMasks,' \
            ' but get type: %s' % type(gt_masks)
        gt_bboxes = results['gt_bboxes']
        gt_bboxes_labels = results.get('gt_bboxes_labels', None)
        img = results['img']
        img_h, img_w = img.shape[:2]

        # calculate ioa
        gt_bboxes_flip = deepcopy(gt_bboxes)
        gt_bboxes_flip.flip_(img.shape)

        ioa = self.bbox_ioa(gt_bboxes_flip, gt_bboxes)
        indexes = torch.nonzero((ioa < self.ioa_thresh).all(1))[:, 0]
        n = len(indexes)
        valid_inds = random.choice(
            indexes, size=round(self.prob * n), replace=False)
        if len(valid_inds) == 0:
            return results

        if gt_bboxes_labels is not None:
            # prepare labels
            gt_bboxes_labels = np.concatenate(
                (gt_bboxes_labels, gt_bboxes_labels[valid_inds]), axis=0)

        # prepare bboxes
        copypaste_bboxes = gt_bboxes_flip[valid_inds]
        gt_bboxes = gt_bboxes.cat([gt_bboxes, copypaste_bboxes])

        # prepare images
        copypaste_gt_masks = gt_masks[valid_inds]
        copypaste_gt_masks_flip = copypaste_gt_masks.flip()
        # convert poly format to bitmap format
        # example: poly: [[array(0.0, 0.0, 10.0, 0.0, 10.0, 10.0, 0.0, 10.0]]
        #  -> bitmap: a mask with shape equal to (1, img_h, img_w)
        # # type1 low speed
        # copypaste_gt_masks_bitmap = copypaste_gt_masks.to_ndarray()
        # copypaste_mask = np.sum(copypaste_gt_masks_bitmap, axis=0) > 0

        # type2
        copypaste_mask = np.zeros((img_h, img_w), dtype=np.uint8)
        for poly in copypaste_gt_masks.masks:
            poly = [i.reshape((-1, 1, 2)).astype(np.int32) for i in poly]
            cv2.drawContours(copypaste_mask, poly, -1, (1, ), cv2.FILLED)

        copypaste_mask = copypaste_mask.astype(bool)

        # copy objects, and paste to the mirror position of the image
        copypaste_mask_flip = mmcv.imflip(
            copypaste_mask, direction='horizontal')
        copypaste_img = mmcv.imflip(img, direction='horizontal')
        img[copypaste_mask_flip] = copypaste_img[copypaste_mask_flip]

        # prepare masks
        gt_masks = copypaste_gt_masks.cat([gt_masks, copypaste_gt_masks_flip])

        if 'gt_ignore_flags' in results:
            # prepare gt_ignore_flags
            gt_ignore_flags = results['gt_ignore_flags']
            gt_ignore_flags = np.concatenate(
                [gt_ignore_flags, gt_ignore_flags[valid_inds]], axis=0)
            results['gt_ignore_flags'] = gt_ignore_flags

        results['img'] = img
        results['gt_bboxes'] = gt_bboxes
        if gt_bboxes_labels is not None:
            results['gt_bboxes_labels'] = gt_bboxes_labels
        results['gt_masks'] = gt_masks

        return results

    @staticmethod
    def bbox_ioa(gt_bboxes_flip: HorizontalBoxes,
                 gt_bboxes: HorizontalBoxes,
                 eps: float = 1e-7) -> np.ndarray:
        """Calculate ioa between gt_bboxes_flip and gt_bboxes.

        Args:
            gt_bboxes_flip (HorizontalBoxes): Flipped ground truth
                bounding boxes.
            gt_bboxes (HorizontalBoxes): Ground truth bounding boxes.
            eps (float): Default to 1e-10.
        Return:
            (Tensor): Ioa.
        """
        gt_bboxes_flip = gt_bboxes_flip.tensor
        gt_bboxes = gt_bboxes.tensor

        # Get the coordinates of bounding boxes
        b1_x1, b1_y1, b1_x2, b1_y2 = gt_bboxes_flip.T
        b2_x1, b2_y1, b2_x2, b2_y2 = gt_bboxes.T

        # Intersection area
        inter_area = (torch.minimum(b1_x2[:, None],
                                    b2_x2) - torch.maximum(b1_x1[:, None],
                                                           b2_x1)).clip(0) * \
                     (torch.minimum(b1_y2[:, None],
                                    b2_y2) - torch.maximum(b1_y1[:, None],
                                                           b2_y1)).clip(0)

        # box2 area
        box2_area = (b2_x2 - b2_x1) * (b2_y2 - b2_y1) + eps

        # Intersection over box2 area
        return inter_area / box2_area

    def __repr__(self) -> str:
        repr_str = self.__class__.__name__
        repr_str += f'(ioa_thresh={self.ioa_thresh},'
        repr_str += f'prob={self.prob})'
        return repr_str


@TRANSFORMS.register_module()
class RemoveDataElement(BaseTransform):
    """Remove unnecessary data element in results.

    Args:
        keys (Union[str, Sequence[str]]): Keys need to be removed.
    """

    def __init__(self, keys: Union[str, Sequence[str]]):
        self.keys = [keys] if isinstance(keys, str) else keys

    def transform(self, results: dict) -> dict:
        for key in self.keys:
            results.pop(key, None)
        return results

    def __repr__(self) -> str:
        repr_str = self.__class__.__name__
        repr_str += f'(keys={self.keys})'
        return repr_str


@TRANSFORMS.register_module()
class RegularizeRotatedBox(BaseTransform):
    """Regularize rotated boxes.

    Due to the angle periodicity, one rotated box can be represented in
    many different (x, y, w, h, t). To make each rotated box unique,
    ``regularize_boxes`` will take the remainder of the angle divided by
    180 degrees.

    For convenience, three angle_version can be used here:

    - 'oc': OpenCV Definition. Has the same box representation as
        ``cv2.minAreaRect`` the angle ranges in [-90, 0).
    - 'le90': Long Edge Definition (90). the angle ranges in [-90, 90).
        The width is always longer than the height.
    - 'le135': Long Edge Definition (135). the angle ranges in [-45, 135).
        The width is always longer than the height.

    Required Keys:

    - gt_bboxes (RotatedBoxes[torch.float32])

    Modified Keys:

    - gt_bboxes

    Args:
        angle_version (str): Angle version. Can only be 'oc',
            'le90', or 'le135'. Defaults to 'le90.
    """

    def __init__(self, angle_version='le90') -> None:
        self.angle_version = angle_version
        try:
            from mmrotate.structures.bbox import RotatedBoxes
            self.box_type = RotatedBoxes
        except ImportError:
            raise ImportError(
                'Please run "mim install -r requirements/mmrotate.txt" '
                'to install mmrotate first for rotated detection.')

    def transform(self, results: dict) -> dict:
        assert isinstance(results['gt_bboxes'], self.box_type)
        results['gt_bboxes'] = self.box_type(
            results['gt_bboxes'].regularize_boxes(self.angle_version))
        return results


@TRANSFORMS.register_module()
class Polygon2Mask(BaseTransform):
    """Polygons to bitmaps in YOLOv5.

    Args:
        downsample_ratio (int): Downsample ratio of mask.
        mask_overlap (bool): Whether to use maskoverlap in mask process.
            When set to True, the implementation here is the same as the
            official, with higher training speed. If set to True, all gt masks
            will compress into one overlap mask, the value of mask indicates
            the index of gt masks. If set to False, one mask is a binary mask.
            Default to True.
        coco_style (bool): Whether to use coco_style to convert the polygons to
            bitmaps. Note that this option is only used to test if there is an
            improvement in training speed and we recommend setting it to False.
    """

    def __init__(self,
                 downsample_ratio: int = 4,
                 mask_overlap: bool = True,
                 coco_style: bool = False):
        self.downsample_ratio = downsample_ratio
        self.mask_overlap = mask_overlap
        self.coco_style = coco_style

    def polygon2mask(self,
                     img_shape: Tuple[int, int],
                     polygons: np.ndarray,
                     color: int = 1) -> np.ndarray:
        """
        Args:
            img_shape (tuple): The image size.
            polygons (np.ndarray): [N, M], N is the number of polygons,
                M is the number of points(Be divided by 2).
            color (int): color in fillPoly.
        Return:
            np.ndarray: the overlap mask.
        """
        nh, nw = (img_shape[0] // self.downsample_ratio,
                  img_shape[1] // self.downsample_ratio)
        if self.coco_style:
            # This practice can lead to the loss of small objects
            # polygons = polygons.resize((nh, nw)).masks
            # polygons = np.asarray(polygons).reshape(-1)
            # mask = polygon_to_bitmap([polygons], nh, nw)

            polygons = np.asarray(polygons).reshape(-1)
            mask = polygon_to_bitmap([polygons], img_shape[0],
                                     img_shape[1]).astype(np.uint8)
            mask = mmcv.imresize(mask, (nw, nh))
        else:
            mask = np.zeros(img_shape, dtype=np.uint8)
            polygons = np.asarray(polygons)
            polygons = polygons.astype(np.int32)
            shape = polygons.shape
            polygons = polygons.reshape(shape[0], -1, 2)
            cv2.fillPoly(mask, polygons, color=color)
            # NOTE: fillPoly firstly then resize is trying the keep the same
            #  way of loss calculation when mask-ratio=1.
            mask = mmcv.imresize(mask, (nw, nh))
        return mask

    def polygons2masks(self,
                       img_shape: Tuple[int, int],
                       polygons: PolygonMasks,
                       color: int = 1) -> np.ndarray:
        """Return a list of bitmap masks.

        Args:
            img_shape (tuple): The image size.
            polygons (PolygonMasks): The mask annotations.
            color (int): color in fillPoly.
        Return:
            List[np.ndarray]: the list of masks in bitmaps.
        """
        if self.coco_style:
            nh, nw = (img_shape[0] // self.downsample_ratio,
                      img_shape[1] // self.downsample_ratio)
            masks = polygons.resize((nh, nw)).to_ndarray()
            return masks
        else:
            masks = []
            for si in range(len(polygons)):
                mask = self.polygon2mask(img_shape, polygons[si], color)
                masks.append(mask)
            return np.array(masks)

    def polygons2masks_overlap(
            self, img_shape: Tuple[int, int],
            polygons: PolygonMasks) -> Tuple[np.ndarray, np.ndarray]:
        """Return a overlap mask and the sorted idx of area.

        Args:
            img_shape (tuple): The image size.
            polygons (PolygonMasks): The mask annotations.
            color (int): color in fillPoly.
        Return:
            Tuple[np.ndarray, np.ndarray]:
                the overlap mask and the sorted idx of area.
        """
        masks = np.zeros((img_shape[0] // self.downsample_ratio,
                          img_shape[1] // self.downsample_ratio),
                         dtype=np.int32 if len(polygons) > 255 else np.uint8)
        areas = []
        ms = []
        for si in range(len(polygons)):
            mask = self.polygon2mask(img_shape, polygons[si], color=1)
            ms.append(mask)
            areas.append(mask.sum())
        areas = np.asarray(areas)
        index = np.argsort(-areas)
        ms = np.array(ms)[index]
        for i in range(len(polygons)):
            mask = ms[i] * (i + 1)
            masks = masks + mask
            masks = np.clip(masks, a_min=0, a_max=i + 1)
        return masks, index

    def transform(self, results: dict) -> dict:
        gt_masks = results['gt_masks']
        assert isinstance(gt_masks, PolygonMasks)

        if self.mask_overlap:
            masks, sorted_idx = self.polygons2masks_overlap(
                (gt_masks.height, gt_masks.width), gt_masks)
            results['gt_bboxes'] = results['gt_bboxes'][sorted_idx]
            results['gt_bboxes_labels'] = results['gt_bboxes_labels'][
                sorted_idx]

            # In this case we put gt_masks in gt_panoptic_seg
            results.pop('gt_masks')
            results['gt_panoptic_seg'] = torch.from_numpy(masks[None])
        else:
            masks = self.polygons2masks((gt_masks.height, gt_masks.width),
                                        gt_masks,
                                        color=1)
            masks = torch.from_numpy(masks)
            # Consistent logic with mmdet
            results['gt_masks'] = masks
<<<<<<< HEAD
        return results


@TRANSFORMS.register_module()
class FilterAnnotations(FilterDetAnnotations):
    """Filter invalid annotations.

    In addition to the conditions checked by ``FilterDetAnnotations``, this
    filter adds a new condition requiring instances to have at least one
    visible keypoints.
    """

    def __init__(self, by_keypoints: bool = False, **kwargs) -> None:
        # TODO: add more filter options
        super().__init__(**kwargs)
        self.by_keypoints = by_keypoints

    @autocast_box_type()
    def transform(self, results: dict) -> Union[dict, None]:
        """Transform function to filter annotations.

        Args:
            results (dict): Result dict.
        Returns:
            dict: Updated result dict.
        """
        assert 'gt_bboxes' in results
        gt_bboxes = results['gt_bboxes']
        if gt_bboxes.shape[0] == 0:
            return results

        tests = []
        if self.by_box:
            tests.append(
                ((gt_bboxes.widths > self.min_gt_bbox_wh[0]) &
                 (gt_bboxes.heights > self.min_gt_bbox_wh[1])).numpy())

        if self.by_mask:
            assert 'gt_masks' in results
            gt_masks = results['gt_masks']
            tests.append(gt_masks.areas >= self.min_gt_mask_area)

        if self.by_keypoints:
            assert 'gt_keypoints' in results
            num_keypoints = results['gt_keypoints'].num_keypoints
            tests.append((num_keypoints > 0).numpy())

        keep = tests[0]
        for t in tests[1:]:
            keep = keep & t

        if not keep.any():
            if self.keep_empty:
                return None

        keys = ('gt_bboxes', 'gt_bboxes_labels', 'gt_masks', 'gt_ignore_flags',
                'gt_keypoints')
        for key in keys:
            if key in results:
                results[key] = results[key][keep]

        return results


# TODO: Check if it can be merged with mmdet.YOLOXHSVRandomAug
@TRANSFORMS.register_module()
class RandomAffine(MMDET_RandomAffine):

    def __init__(self, **kwargs) -> None:
        super().__init__(**kwargs)

    @autocast_box_type()
    def transform(self, results: dict) -> dict:
        img = results['img']
        height = img.shape[0] + self.border[1] * 2
        width = img.shape[1] + self.border[0] * 2

        warp_matrix = self._get_random_homography_matrix(height, width)

        img = cv2.warpPerspective(
            img,
            warp_matrix,
            dsize=(width, height),
            borderValue=self.border_val)
        results['img'] = img
        results['img_shape'] = img.shape

        bboxes = results['gt_bboxes']
        num_bboxes = len(bboxes)
        if num_bboxes:
            bboxes.project_(warp_matrix)
            if self.bbox_clip_border:
                bboxes.clip_([height, width])
            # remove outside bbox
            valid_index = bboxes.is_inside([height, width]).numpy()
            results['gt_bboxes'] = bboxes[valid_index]
            results['gt_bboxes_labels'] = results['gt_bboxes_labels'][
                valid_index]
            results['gt_ignore_flags'] = results['gt_ignore_flags'][
                valid_index]

            if 'gt_masks' in results:
                raise NotImplementedError('RandomAffine only supports bbox.')

            if 'gt_keypoints' in results:
                keypoints = results['gt_keypoints']
                keypoints.project_(warp_matrix)
                if self.bbox_clip_border:
                    keypoints.clip_([height, width])
                results['gt_keypoints'] = keypoints[valid_index]

        return results

    def __repr__(self) -> str:
        repr_str = self.__class__.__name__
        repr_str += f'(hue_delta={self.hue_delta}, '
        repr_str += f'saturation_delta={self.saturation_delta}, '
        repr_str += f'value_delta={self.value_delta})'
        return repr_str


# TODO: Check if it can be merged with mmdet.YOLOXHSVRandomAug
@TRANSFORMS.register_module()
class RandomFlip(MMDET_RandomFlip):

    @autocast_box_type()
    def _flip(self, results: dict) -> None:
        """Flip images, bounding boxes, and semantic segmentation map."""
        # flip image
        results['img'] = mmcv.imflip(
            results['img'], direction=results['flip_direction'])

        img_shape = results['img'].shape[:2]

        # flip bboxes
        if results.get('gt_bboxes', None) is not None:
            results['gt_bboxes'].flip_(img_shape, results['flip_direction'])

        # flip keypoints
        if results.get('gt_keypoints', None) is not None:
            results['gt_keypoints'].flip_(img_shape, results['flip_direction'])

        # flip masks
        if results.get('gt_masks', None) is not None:
            results['gt_masks'] = results['gt_masks'].flip(
                results['flip_direction'])

        # flip segs
        if results.get('gt_seg_map', None) is not None:
            results['gt_seg_map'] = mmcv.imflip(
                results['gt_seg_map'], direction=results['flip_direction'])

        # record homography matrix for flip
        self._record_homography_matrix(results)


@TRANSFORMS.register_module()
class Resize(MMDET_Resize):

    def _resize_keypoints(self, results: dict) -> None:
        """Resize bounding boxes with ``results['scale_factor']``."""
        if results.get('gt_keypoints', None) is not None:
            results['gt_keypoints'].rescale_(results['scale_factor'])
            if self.clip_object_border:
                results['gt_keypoints'].clip_(results['img_shape'])

    @autocast_box_type()
    def transform(self, results: dict) -> dict:
        """Transform function to resize images, bounding boxes and semantic
        segmentation map.

        Args:
            results (dict): Result dict from loading pipeline.
        Returns:
            dict: Resized results, 'img', 'gt_bboxes', 'gt_seg_map',
            'scale', 'scale_factor', 'height', 'width', and 'keep_ratio' keys
            are updated in result dict.
        """
        if self.scale:
            results['scale'] = self.scale
        else:
            img_shape = results['img'].shape[:2]
            results['scale'] = _scale_size(img_shape[::-1], self.scale_factor)
        self._resize_img(results)
        self._resize_bboxes(results)
        self._resize_keypoints(results)
        self._resize_masks(results)
        self._resize_seg(results)
        self._record_homography_matrix(results)
=======
>>>>>>> 600343eb
        return results<|MERGE_RESOLUTION|>--- conflicted
+++ resolved
@@ -119,12 +119,6 @@
             scale_ratio_h = resized_h / original_h
             scale_ratio_w = resized_w / original_w
             scale_factor = (scale_ratio_w, scale_ratio_h)
-<<<<<<< HEAD
-            scale_ratio_h = resized_h / original_h
-            scale_ratio_w = resized_w / original_w
-            scale_factor = (scale_ratio_w, scale_ratio_h)
-=======
->>>>>>> 600343eb
 
             results['img'] = image
             results['img_shape'] = image.shape[:2]
@@ -162,14 +156,6 @@
             in int format. We recommend setting this to False for object
             detection tasks, and True for instance segmentation tasks.
             Default to False.
-<<<<<<< HEAD
-        half_pad_param (bool): If set to True, left and right pad_param will
-            be given by dividing padding_h by 2. If set to False, pad_param is
-            in int format. We recommend setting this to False for object
-            detection tasks, and True for instance segmentation tasks.
-            Default to False.
-=======
->>>>>>> 600343eb
     """
 
     def __init__(self,
@@ -192,10 +178,6 @@
         self.stretch_only = stretch_only
         self.allow_scale_up = allow_scale_up
         self.half_pad_param = half_pad_param
-<<<<<<< HEAD
-        self.half_pad_param = half_pad_param
-=======
->>>>>>> 600343eb
 
     def _resize_img(self, results: dict):
         """Resize images with ``results['scale']``."""
@@ -248,11 +230,6 @@
 
         scale_factor = (no_pad_shape[1] / image_shape[1],
                         no_pad_shape[0] / image_shape[0])
-<<<<<<< HEAD
-        scale_factor = (no_pad_shape[1] / image_shape[1],
-                        no_pad_shape[0] / image_shape[0])
-=======
->>>>>>> 600343eb
 
         if 'scale_factor' in results:
             results['scale_factor_origin'] = results['scale_factor']
@@ -286,10 +263,6 @@
         if 'pad_param' in results:
             results['pad_param_origin'] = results['pad_param'] * \
                                           np.repeat(ratio, 2)
-<<<<<<< HEAD
-=======
-
->>>>>>> 600343eb
         if self.half_pad_param:
             results['pad_param'] = np.array(
                 [padding_h / 2, padding_h / 2, padding_w / 2, padding_w / 2],
@@ -438,11 +411,7 @@
                  mask2bbox: bool = False,
                  poly2mask: bool = False,
                  merge_polygons: bool = True,
-<<<<<<< HEAD
                  **kwargs) -> None:
-=======
-                 **kwargs):
->>>>>>> 600343eb
         self.mask2bbox = mask2bbox
         self.merge_polygons = merge_polygons
         assert not poly2mask, 'Does not support BitmapMasks considering ' \
@@ -561,11 +530,8 @@
                         else:
                             if len(gt_mask) > 1 and self.merge_polygons:
                                 gt_mask = self.merge_multi_segment(gt_mask)
-<<<<<<< HEAD
                             if len(gt_mask) > 1 and self.merge_polygons:
                                 gt_mask = self.merge_multi_segment(gt_mask)
-=======
->>>>>>> 600343eb
                             gt_masks.append(gt_mask)
                             gt_ignore_flags.append(instance['ignore_flag'])
                             self._mask_ignore_flag.append(1)
@@ -657,7 +623,6 @@
         dis = ((arr1[:, None, :] - arr2[None, :, :])**2).sum(-1)
         return np.unravel_index(np.argmin(dis, axis=None), dis.shape)
 
-<<<<<<< HEAD
     def _load_kps(self, results: dict) -> None:
         """Private function to load keypoints annotations.
 
@@ -688,8 +653,6 @@
         results['gt_ignore_flags'] = np.array([False] * num_instances)
         results['gt_bboxes_labels'] = np.array(results['category_id']) - 1
 
-=======
->>>>>>> 600343eb
     def __repr__(self) -> str:
         repr_str = self.__class__.__name__
         repr_str += f'(with_bbox={self.with_bbox}, '
@@ -849,12 +812,9 @@
                 if self.bbox_clip_border:
                     bboxes.clip_([height - 1e-3, width - 1e-3])
                     gt_masks = self.clip_polygons(gt_masks, height, width)
-<<<<<<< HEAD
                 if self.bbox_clip_border:
                     bboxes.clip_([height - 1e-3, width - 1e-3])
                     gt_masks = self.clip_polygons(gt_masks, height, width)
-=======
->>>>>>> 600343eb
                 results['gt_masks'] = gt_masks[valid_index]
             else:
                 bboxes.project_(warp_matrix)
@@ -1956,7 +1916,6 @@
             masks = torch.from_numpy(masks)
             # Consistent logic with mmdet
             results['gt_masks'] = masks
-<<<<<<< HEAD
         return results
 
 
@@ -2146,6 +2105,4 @@
         self._resize_masks(results)
         self._resize_seg(results)
         self._record_homography_matrix(results)
-=======
->>>>>>> 600343eb
         return results
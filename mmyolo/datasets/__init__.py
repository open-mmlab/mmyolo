# Copyright (c) OpenMMLab. All rights reserved.
from .tmp_coco import TmpCocoDataset, PPYOLOEResize, PPYOLOENormalizeImage
from .transforms import *  # noqa: F401,F403
from .utils import BatchShapePolicy, ppyoloe_collate, yolov5_collate, ppyoloe_collate_temp
from .yolov5_coco import YOLOv5CocoDataset
from .yolov5_crowdhuman import YOLOv5CrowdHumanDataset
from .yolov5_voc import YOLOv5VOCDataset

__all__ = [
    'YOLOv5CocoDataset', 'YOLOv5VOCDataset', 'BatchShapePolicy',
<<<<<<< HEAD
    'yolov5_collate', 'ppyoloe_collate', 'TmpCocoDataset',
    'ppyoloe_collate_temp', 'PPYOLOEResize', 'PPYOLOENormalizeImage'
=======
    'yolov5_collate', 'YOLOv5CrowdHumanDataset'
>>>>>>> a4449586
]<|MERGE_RESOLUTION|>--- conflicted
+++ resolved
@@ -1,17 +1,12 @@
 # Copyright (c) OpenMMLab. All rights reserved.
-from .tmp_coco import TmpCocoDataset, PPYOLOEResize, PPYOLOENormalizeImage
 from .transforms import *  # noqa: F401,F403
-from .utils import BatchShapePolicy, ppyoloe_collate, yolov5_collate, ppyoloe_collate_temp
+from .utils import BatchShapePolicy, ppyoloe_collate, yolov5_collate
 from .yolov5_coco import YOLOv5CocoDataset
 from .yolov5_crowdhuman import YOLOv5CrowdHumanDataset
 from .yolov5_voc import YOLOv5VOCDataset
 
 __all__ = [
     'YOLOv5CocoDataset', 'YOLOv5VOCDataset', 'BatchShapePolicy',
-<<<<<<< HEAD
-    'yolov5_collate', 'ppyoloe_collate', 'TmpCocoDataset',
-    'ppyoloe_collate_temp', 'PPYOLOEResize', 'PPYOLOENormalizeImage'
-=======
-    'yolov5_collate', 'YOLOv5CrowdHumanDataset'
->>>>>>> a4449586
+    'yolov5_collate', 'ppyoloe_collate', 'yolov5_collate',
+    'YOLOv5CrowdHumanDataset'
 ]
# Copyright (c) OpenMMLab. All rights reserved.
import argparse
import importlib
import os
import os.path as osp
import pkgutil
import sys
import tempfile
from multiprocessing import Pool
from pathlib import Path

import numpy as np
import pandas as pd

# host_addr = 'https://gitee.com/open-mmlab'
host_addr = 'https://github.com/open-mmlab'
tools_list = ['tools', '.dev_scripts']
proxy_names = {
    'mmdet': 'mmdetection',
    'mmseg': 'mmsegmentation',
    'mmcls': 'mmclassification'
}
merge_module_keys = {'mmcv': ['mmengine']}
exclude_prefix = {'mmcv': ['<class \'mmengine.model.']}
markdown_title = '# MM 系列开源库注册表\n'
markdown_title += '（注意：本文档是通过 .dev_scripts/print_registers.py 脚本自动生成）'

# markdown_title += '\n\n<br/>'


def capitalize(repo_name):
    lower = repo_name.lower()
    if lower == 'mmcv':
        return repo_name.upper()
    elif lower.startswith('mm'):
        return 'MM' + repo_name[2:]
    return repo_name.capitalize()


def mkdir_or_exist(dir_name, mode=0o777):
    if dir_name == '':
        return
    dir_name = osp.expanduser(dir_name)
    os.makedirs(dir_name, mode=mode, exist_ok=True)


def parse_repo_name(repo_name):
    proxy_names_rev = dict(zip(proxy_names.values(), proxy_names.keys()))
    repo_name = proxy_names.get(repo_name, repo_name)
    module_name = proxy_names_rev.get(repo_name, repo_name)
    return repo_name, module_name


def git_pull_branch(repo_name, branch_name='', pulldir='.'):
    mkdir_or_exist(pulldir)
    exec_str = f'cd {pulldir};git init;git pull '
    exec_str += f'{host_addr}/{repo_name}.git'
    if branch_name:
        exec_str += f' {branch_name}'
    returncode = os.system(exec_str)
    if returncode:
        raise RuntimeError(
            f'failed to get the remote repo, code: {returncode}')


<<<<<<< HEAD
=======
def merge_dict(src_dict, dst_dict):
    assert type(src_dict) == type(dst_dict), \
        (f'merge type is not supported: '
         f'{type(dst_dict)} and {type(src_dict)}')
    if isinstance(src_dict, str):
        return
    for _k, _v in dst_dict.items():
        if _k not in src_dict:
            src_dict.update({_k: _v})
        else:
            assert isinstance(_v, (dict, str)) and \
                   isinstance(src_dict[_k], (dict, str)), \
                   'merge type is not supported: ' \
                   f'{type(_v)} and {type(src_dict[_k])}'
            merge_dict(src_dict[_k], _v)


>>>>>>> a00bb434
def load_modules_from_dir(module_name, module_root, throw_error=False):
    print(f'loading the {module_name} modules...')
    # # install the dependencies
    # if osp.exists(osp.join(pkg_dir, 'requirements.txt')):
    #     os.system('pip install -r requirements.txt')
    # get all module list
    module_list = []
    error_dict = {}
    module_root = osp.join(module_root, module_name)
    assert osp.exists(module_root), \
        f'cannot find the module root: {module_root}'
    for _root, _dirs, _files in os.walk(module_root):
        if (('__init__.py' not in _files)
                and (osp.split(_root)[1] != '__pycache__')):
            # add __init__.py file to the package
            with open(osp.join(_root, '__init__.py'), 'w') as _:
                pass

    def _onerror(*args, **kwargs):
        pass

    for _finder, _name, _ispkg in pkgutil.walk_packages([module_root],
                                                        prefix=module_name +
                                                        '.',
                                                        onerror=_onerror):
        try:
            module = importlib.import_module(_name)
            module_list.append(module)
        except Exception as e:
            if throw_error:
                raise e
            _error_msg = f'{type(e)}: {e}.'
            print(f'cannot import the module: {_name} ({_error_msg})')
            assert (_name not in error_dict), \
                f'duplicate error name was found: {_name}'
            error_dict[_name] = _error_msg
    for module in module_list:
        assert module.__file__.startswith(module_root), \
            f'the importing path of package was wrong: {module.__file__}'
    print('modules were loaded...')
    return module_list, error_dict


def get_registries_from_modules(module_list):
    registries = {}
    objects_set = set()
    # import the Registry class,
    # import at the beginning is not allowed
    # because it is not the temp package
    from mmengine.registry import Registry

    # only get the specific registries in module list
    for module in module_list:
        for obj_name in dir(module):
            _obj = getattr(module, obj_name)
            if isinstance(_obj, Registry):
                objects_set.add(_obj)
    for _obj in objects_set:
        if _obj.scope not in registries:
            registries[_obj.scope] = {}
        registries_scope = registries[_obj.scope]
        assert _obj.name not in registries_scope, \
            f'multiple definition of {_obj.name} in registries'
        registries_scope[_obj.name] = {
            key: str(val)
            for key, val in _obj.module_dict.items()
        }
    print('registries got...')
    return registries


def merge_registries(src_dict, dst_dict):
    assert type(src_dict) == type(dst_dict), \
        (f'merge type is not supported: '
         f'{type(dst_dict)} and {type(src_dict)}')
    if isinstance(src_dict, str):
        return
    for _k, _v in dst_dict.items():
        if (_k not in src_dict):
            src_dict.update({_k: _v})
        else:
            assert isinstance(_v, (dict, str)) and \
                isinstance(src_dict[_k], (dict, str)), \
                    (f'merge type is not supported: '
                     f'{type(_v)} and {type(src_dict[_k])}')
            merge_registries(src_dict[_k], _v)


def exclude_registries(registries, exclude_key):
    for _k in list(registries.keys()):
        _v = registries[_k]
        if isinstance(_v, str) and \
            _v.startswith(exclude_key):
            registries.pop(_k)
        elif isinstance(_v, dict):
            exclude_registries(_v, exclude_key)


def get_scripts_from_dir(root):

    def _recurse(_dict, _chain):
        if len(_chain) <= 1:
            _dict[_chain[0]] = None
            return
        _key, *_chain = _chain
        if _key not in _dict:
            _dict[_key] = {}
        _recurse(_dict[_key], _chain)

    # find all scripts in the root directory. (not just ('.py', '.sh'))
    # can not use the scandir function in mmengine to scan the dir,
    # because mmengine import is not allowed before git pull
    scripts = {}
    for _subroot, _dirs, _files in os.walk(root):
        for _file in _files:
            _script = osp.join(osp.relpath(_subroot, root), _file)
            _recurse(scripts, Path(_script).parts)
    return scripts


def get_version_from_module_name(module_name, branch):
    branch_str = str(branch) if branch is not None else ''
    version_str = ''
    try:
        exec(f'import {module_name}')
        _module = eval(f'{module_name}')
        if hasattr(_module, "__version__"):
            version_str = str(_module.__version__)
        else:
            version_str = branch_str
        version_str = f' ({version_str})' if version_str else version_str
    except (ImportError, AttributeError) as e:
        print(f'can not get the version of module {module_name}: {e}')
    return version_str


def print_tree(print_dict):
    # recursive print the dict tree
    def _recurse(_dict, _connector='', n=0):
        assert isinstance(_dict, dict), 'recursive type must be dict'
        tree = ''
        for idx, (_key, _val) in enumerate(_dict.items()):
            sub_tree = ''
            _last = (idx == (len(_dict) - 1))
            if isinstance(_val, str):
                _key += f' ({_val})'
            elif isinstance(_val, dict):
                sub_tree = _recurse(_val,
                                    _connector + ('   ' if _last else '│  '),
                                    n + 1)
            else:
                assert (_val is None), f'unknown print type {_val}'
            tree += '  ' + _connector + \
                    ('└─' if _last else '├─') + f'({n}) {_key}' + '\n'
            tree += sub_tree
        return tree

    for _pname, _pdict in print_dict.items():
        print('-' * 100)
        print(f'{_pname}\n' + _recurse(_pdict))


def divide_list_into_groups(_array, _maxsize_per_group):
    if not _array:
        return _array
    _groups = np.asarray(len(_array) / _maxsize_per_group)
    if len(_array) % _maxsize_per_group:
        _groups = np.floor(_groups) + 1
    _groups = _groups.astype(int)
    return np.array_split(_array, _groups)


def registries_to_html(registries, title=''):
    max_col_per_row = 5
    max_size_per_cell = 20
    html = ''
    table_data = []
    # save repository registries
    for registry_name, registry_dict in registries.items():
        # filter the empty registries
        if not registry_dict:
            continue
        registry_strings = []
        if isinstance(registry_dict, dict):
            registry_dict = list(registry_dict.keys())
        elif isinstance(registry_dict, list):
            pass
        else:
            raise TypeError(
                f'unknown type of registry_dict {type(registry_dict)}')
        for _k in registry_dict:
            registry_strings.append(f'<li>{_k}</li>')
        table_data.append((registry_name, registry_strings))

    # sort the data list
    table_data = sorted(table_data, key=lambda x: len(x[1]))
    # split multi parts
    table_data_multi_parts = []
    for (registry_name, registry_strings) in table_data:
        multi_parts = False
        if len(registry_strings) > max_size_per_cell:
            multi_parts = True
        for cell_idx, registry_cell in enumerate(
                divide_list_into_groups(registry_strings, max_size_per_cell)):
            registry_str = ''.join(registry_cell.tolist())
            registry_str = f'<ul>{registry_str}</ul>'
            table_data_multi_parts.append([
                registry_name if not multi_parts else
                f'{registry_name} (part {cell_idx + 1})', registry_str
            ])

    for table_data in divide_list_into_groups(table_data_multi_parts,
                                              max_col_per_row):
        table_data = list(zip(*table_data.tolist()))
        html += dataframe_to_html(
            pd.DataFrame([table_data[1]], columns=table_data[0]))
    if html:
        html = f'<div align=\'center\'><b>{title}</b></div>\n{html}'
        html = f'<details open>{html}</details>\n'
    return html


def tools_to_html(tools_dict, repo_name=''):

    def _recurse(_dict, _connector, _result):
        assert isinstance(_dict, dict), \
            f'unknown recurse type: {_dict} ({type(_dict)})'
        for _k, _v in _dict.items():
            if _v is None:
                if _connector not in _result:
                    _result[_connector] = []
                _result[_connector].append(_k)
            else:
                _recurse(_v, osp.join(_connector, _k), _result)

    table_data = {}
    title = f'{capitalize(repo_name)} Tools'
    _recurse(tools_dict, '', table_data)
    return registries_to_html(table_data, title)


def dataframe_to_html(dataframe):
    styler = dataframe.style
    styler = styler.hide(axis='index')
    styler = styler.format(na_rep='-')
    styler = styler.set_properties(**{
        'text-align': 'left',
        'align': 'center',
        'vertical-align': 'top'
    })
    styler = styler.set_table_styles([{
        'selector':
        'thead th',
        'props':
        'align:center;text-align:center;vertical-align:bottom'
    }])
    html = styler.to_html()
    html = f'<div align=\'center\'>\n{html}</div>'
    return html


def generate_markdown_by_repository(repo_name,
                                    module_name,
                                    branch,
                                    pulldir,
                                    throw_error=False):
    # add the pull dir to the system path so that it can be found
    if pulldir not in sys.path:
        sys.path.insert(0, pulldir)
    module_list, error_dict = load_modules_from_dir(
        module_name, pulldir, throw_error=throw_error)
    registries_tree = get_registries_from_modules(module_list)
    if error_dict:
        error_dict_name = 'error_modules'
        assert (error_dict_name not in registries_tree), \
            f'duplicate module name was found: {error_dict_name}'
        registries_tree.update({error_dict_name: error_dict})
    # get the tools files
    for tools_name in tools_list:
        assert (tools_name not in registries_tree), \
            f'duplicate tools name was found: {tools_name}'
        tools_tree = osp.join(pulldir, tools_name)
        tools_tree = get_scripts_from_dir(tools_tree)
        registries_tree.update({tools_name: tools_tree})
    # print_tree(registries_tree)
    # get registries markdown string
    module_registries = registries_tree.get(module_name, {})
    for merge_key in merge_module_keys.get(module_name, []):
        merge_dict = registries_tree.get(merge_key, {})
        merge_registries(module_registries, merge_dict)
    for exclude_key in exclude_prefix.get(module_name, []):
        exclude_registries(module_registries, exclude_key)
    markdown_str = registries_to_html(
        module_registries, title=f'{capitalize(repo_name)} Module Components')
    # get tools markdown string
    tools_registries = {}
    for tools_name in tools_list:
        tools_registries.update(
            {tools_name: registries_tree.get(tools_name, {})})
    markdown_str += tools_to_html(tools_registries, repo_name=repo_name)
    version_str = get_version_from_module_name(module_name, branch)
    title_str = f'\n\n## {capitalize(repo_name)}{version_str}\n'
    # remove the pull dir from system path
    if pulldir in sys.path:
        sys.path.remove(pulldir)
    return f'{title_str}{markdown_str}'


def parse_args():
    parser = argparse.ArgumentParser(
        description='print registries in openmmlab repositories')
    parser.add_argument(
        '-r',
        '--repositories',
        nargs='+',
        default=['mmdet', 'mmcls', 'mmseg', 'mmengine', 'mmcv'],
        type=str,
        help='git repositories name in OpenMMLab')
    parser.add_argument(
        '-b',
        '--branches',
        nargs='+',
        default=['3.x', '1.x', '1.x', 'main', '2.x'],
        type=str,
        help='the branch names of git repositories, the length of branches '
        'must be same as the length of repositories')
    parser.add_argument(
        '-o', '--out', type=str, default='.', help='output path of the file')
    parser.add_argument(
        '--throw-error',
        action='store_true',
        default=False,
        help='whether to throw error when trying to import modules')
    args = parser.parse_args()
    return args


# TODO: Refine
def main():
    args = parse_args()
    repositories = args.repositories
    branches = args.branches
    assert isinstance(repositories, list), \
        'Type of repositories must be list'
    if branches is None:
        branches = [None] * len(repositories)
    assert isinstance(branches, list) and \
           len(branches) == len(repositories), \
           'The length of branches must be same as ' \
           'that of repositories'
    assert isinstance(args.out, str), \
        'The type of output path must be string'
    # save path of file
    mkdir_or_exist(args.out)
    save_path = osp.join(args.out, 'registries_info.md')
    with tempfile.TemporaryDirectory() as tmpdir:
        # multi process init
        pool = Pool(processes=len(repositories))
        multi_proc_input_list = []
        multi_proc_output_list = []
        # get the git repositories
        for branch, repository in zip(branches, repositories):
            repo_name, module_name = parse_repo_name(repository)
            pulldir = osp.join(tmpdir, f'tmp_{repo_name}')
            git_pull_branch(
                repo_name=repo_name, branch_name=branch, pulldir=pulldir)
            multi_proc_input_list.append(
                (repo_name, module_name, branch, pulldir, args.throw_error))
        print('starting the multi process to get the registries')
        for multi_proc_input in multi_proc_input_list:
            multi_proc_output_list.append(
                pool.apply_async(generate_markdown_by_repository,
                                 multi_proc_input))
        pool.close()
        pool.join()
        with open(save_path, 'w', encoding='utf-8') as fw:
            fw.write(f'{markdown_title}\n')
            for multi_proc_output in multi_proc_output_list:
                markdown_str = multi_proc_output.get()
                fw.write(f'{markdown_str}\n')
    print(f'saved registries to the path: {save_path}')


if __name__ == '__main__':
    main()<|MERGE_RESOLUTION|>--- conflicted
+++ resolved
@@ -24,7 +24,6 @@
 exclude_prefix = {'mmcv': ['<class \'mmengine.model.']}
 markdown_title = '# MM 系列开源库注册表\n'
 markdown_title += '（注意：本文档是通过 .dev_scripts/print_registers.py 脚本自动生成）'
-
 # markdown_title += '\n\n<br/>'
 
 
@@ -63,26 +62,6 @@
             f'failed to get the remote repo, code: {returncode}')
 
 
-<<<<<<< HEAD
-=======
-def merge_dict(src_dict, dst_dict):
-    assert type(src_dict) == type(dst_dict), \
-        (f'merge type is not supported: '
-         f'{type(dst_dict)} and {type(src_dict)}')
-    if isinstance(src_dict, str):
-        return
-    for _k, _v in dst_dict.items():
-        if _k not in src_dict:
-            src_dict.update({_k: _v})
-        else:
-            assert isinstance(_v, (dict, str)) and \
-                   isinstance(src_dict[_k], (dict, str)), \
-                   'merge type is not supported: ' \
-                   f'{type(_v)} and {type(src_dict[_k])}'
-            merge_dict(src_dict[_k], _v)
-
-
->>>>>>> a00bb434
 def load_modules_from_dir(module_name, module_root, throw_error=False):
     print(f'loading the {module_name} modules...')
     # # install the dependencies

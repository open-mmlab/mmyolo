FROM nvcr.io/nvidia/pytorch:22.04-py3

WORKDIR /openmmlab
ARG ONNXRUNTIME_VERSION=1.8.1
ENV DEBIAN_FRONTEND=noninteractive \
    APT_KEY_DONT_WARN_ON_DANGEROUS_USAGE=DontWarn \
    FORCE_CUDA="1"

RUN apt-key del 7fa2af80 \
    && apt-key adv --fetch-keys https://developer.download.nvidia.com/compute/cuda/repos/ubuntu1804/x86_64/3bf863cc.pub \
    && apt-key adv --fetch-keys https://developer.download.nvidia.com/compute/machine-learning/repos/ubuntu1804/x86_64/7fa2af80.pub

# (Optional)
# RUN sed -i 's/http:\/\/archive.ubuntu.com\/ubuntu\//http:\/\/mirrors.aliyun.com\/ubuntu\//g' /etc/apt/sources.list \
# && pip config set global.index-url https://pypi.tuna.tsinghua.edu.cn/simple

RUN apt-get update \
    && apt-get install -y ffmpeg git libgl1-mesa-glx libopencv-dev \
    libsm6 libspdlog-dev libssl-dev ninja-build libxext6 libxrender-dev \
    libglib2.0-0 vim wget --no-install-recommends \
    && apt-get clean \
    && rm -rf /var/lib/apt/lists/*

# get onnxruntime
RUN wget -q https://github.com/microsoft/onnxruntime/releases/download/v${ONNXRUNTIME_VERSION}/onnxruntime-linux-x64-${ONNXRUNTIME_VERSION}.tgz \
    && tar -zxvf onnxruntime-linux-x64-${ONNXRUNTIME_VERSION}.tgz \
    && pip install --no-cache-dir onnxruntime-gpu==${ONNXRUNTIME_VERSION} \
    && pip install pycuda


# Install OPENMIM MMENGINE MMDET
RUN pip install --no-cache-dir openmim \
<<<<<<< HEAD
    && mim install --no-cache-dir "mmengine>=0.3.1" "mmcv>=2.0.0rc1,<2.1.0" "mmdet>=3.0.0rc2,<3.1.0"
=======
    && mim install --no-cache-dir "mmengine>=0.3.0" "mmdet>=3.0.0rc2,<3.1.0" \
    && mim install --no-cache-dir opencv-python==4.5.5.64 opencv-python-headless==4.5.5.64

RUN git clone https://github.com/open-mmlab/mmcv.git -b 2.x mmcv \
    && cd mmcv \
    && mim install --no-cache-dir -r requirements/optional.txt \
    && MMCV_WITH_OPS=1 mim install --no-cache-dir -e . -v \
    && cd ..
>>>>>>> 91af4630

# Install MMYOLO
RUN git clone https://github.com/open-mmlab/mmyolo.git -b dev mmyolo \
    && cd mmyolo \
    && mim install --no-cache-dir -e . \
    && cd ..

# Install MMDEPLOY
ENV ONNXRUNTIME_DIR=/openmmlab/onnxruntime-linux-x64-${ONNXRUNTIME_VERSION} \
    TENSORRT_DIR=/usr/lib/x86_64-linux-gnu \
    CUDNN_DIR=/usr/lib/x86_64-linux-gnu

RUN git clone https://github.com/open-mmlab/mmdeploy -b dev-1.x mmdeploy \
    && cd mmdeploy \
    && git submodule update --init --recursive \
    && mkdir -p build \
    && cd build \
    && cmake -DMMDEPLOY_TARGET_BACKENDS="ort;trt" -DONNXRUNTIME_DIR=${ONNXRUNTIME_DIR} -DTENSORRT_DIR=${TENSORRT_DIR} -DCUDNN_DIR=${CUDNN_DIR} .. \
    && make -j$(nproc) \
    && make install \
    && cd .. \
    && mim install --no-cache-dir -e .

# Fix undefined symbol bug
    RUN echo -e "\nexport LD_LIBRARY_PATH=${ONNXRUNTIME_DIR}/lib:${TENSORRT_DIR}/lib:${CUDNN_DIR}/lib64:${LD_LIBRARY_PATH}\nldconfig" >> /root/.bashrc<|MERGE_RESOLUTION|>--- conflicted
+++ resolved
@@ -30,9 +30,6 @@
 
 # Install OPENMIM MMENGINE MMDET
 RUN pip install --no-cache-dir openmim \
-<<<<<<< HEAD
-    && mim install --no-cache-dir "mmengine>=0.3.1" "mmcv>=2.0.0rc1,<2.1.0" "mmdet>=3.0.0rc2,<3.1.0"
-=======
     && mim install --no-cache-dir "mmengine>=0.3.0" "mmdet>=3.0.0rc2,<3.1.0" \
     && mim install --no-cache-dir opencv-python==4.5.5.64 opencv-python-headless==4.5.5.64
 
@@ -41,7 +38,6 @@
     && mim install --no-cache-dir -r requirements/optional.txt \
     && MMCV_WITH_OPS=1 mim install --no-cache-dir -e . -v \
     && cd ..
->>>>>>> 91af4630
 
 # Install MMYOLO
 RUN git clone https://github.com/open-mmlab/mmyolo.git -b dev mmyolo \

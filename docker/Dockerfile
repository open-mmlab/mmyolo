--- conflicted
+++ resolved
@@ -26,11 +26,7 @@
 
 # Install MMEngine , MMCV and MMDet
 RUN pip install --no-cache-dir openmim && \
-<<<<<<< HEAD
-    mim install --no-cache-dir mmengine "mmcv>=2.0.0rc1" "mmdet>=3.0.0rc0"
-=======
     mim install --no-cache-dir mmengine "mmcv>=2.0.0rc1,<2.1.0" "mmdet>=3.0.0rc1,<3.1.0"
->>>>>>> e482e3a1
 
 # Install MMYOLO
 RUN git clone https://github.com/open-mmlab/mmyolo.git /mmyolo && \

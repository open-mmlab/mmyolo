--- conflicted
+++ resolved
@@ -86,13 +86,8 @@
 conda activate open-mmlab
 pip install openmim
 mim install mmengine
-<<<<<<< HEAD
-mim install "mmcv>=2.0.0rc1"
-mim install "mmdet>=3.0.0rc0"
-=======
 mim install "mmcv>=2.0.0rc1,<2.1.0"
 mim install "mmdet>=3.0.0rc1,<3.1.0"
->>>>>>> e482e3a1
 git clone https://github.com/open-mmlab/mmyolo.git
 cd mmyolo
 # Install albumentations

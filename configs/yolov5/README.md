--- conflicted
+++ resolved
@@ -18,7 +18,6 @@
 | YOLOv5-l | 640  |  Yes   | Yes |   8.1    |  48.8  | [config](https://github.com/open-mmlab/mmyolo/tree/master/configs/yolov5/yolov5_l-v61_syncbn_fast_8xb16-300e_coco.py) | [model](https://download.openmmlab.com/mmyolo/v0/yolov5/yolov5_l-v61_syncbn_fast_8xb16-300e_coco/yolov5_l-v61_syncbn_fast_8xb16-300e_coco_20220917_031007-096ef0eb.pth) \| [log](https://download.openmmlab.com/mmyolo/v0/yolov5/yolov5_l-v61_syncbn_fast_8xb16-300e_coco/yolov5_l-v61_syncbn_fast_8xb16-300e_coco_20220917_031007.log.json) |
 
 **Note**:
-Please make sure 'mmengine>=0.2.0'.
 
 1. `fast` means that `YOLOv5DetDataPreprocessor` and `yolov5_collate` are used for data preprocessing, which is faster for training, but less flexible for multitasking. Recommended to use fast version config if you only care about object detection.
 2. `detect` means that the network input is fixed to `640x640` and the post-processing thresholds is modified.
@@ -29,17 +28,6 @@
 
 ### VOC
 
-<<<<<<< HEAD
-| Backbone | size | AMP | Mem (GB) | box AP(COCO metric) |                                                      Config                                                      |                                                                                                                                                 Download                                                                                                                                                 |
-| :------: | :--: | :-: | :------: | :-----------------: | :--------------------------------------------------------------------------------------------------------------: | :------------------------------------------------------------------------------------------------------------------------------------------------------------------------------------------------------------------------------------------------------------------------------------------------------: |
-| YOLOv5-n | 512  | Yes |   3.5    |        51.2         | [config](https://github.com/open-mmlab/mmyolo/tree/master/configs/yolov5/voc/yolov5_n-v61_fast_1xb64-50e_voc.py) | [model](https://download.openmmlab.com/mmyolo/v0/yolov5/yolov5_n-v61_fast_1xb64-50e_voc/yolov5_n-v61_fast_1xb64-50e_voc_20221017_234254-f1493430.pth) \| [log](https://download.openmmlab.com/mmyolo/v0/yolov5/yolov5_n-v61_fast_1xb64-50e_voc/yolov5_n-v61_fast_1xb64-50e_voc_20221017_234254.log.json) |
-| YOLOv5-s | 512  | Yes |   6.5    |        62.7         | [config](https://github.com/open-mmlab/mmyolo/tree/master/configs/yolov5/voc/yolov5_s-v61_fast_1xb64-50e_voc.py) | [model](https://download.openmmlab.com/mmyolo/v0/yolov5/yolov5_s-v61_fast_1xb64-50e_voc/yolov5_s-v61_fast_1xb64-50e_voc_20221017_234156-0009b33e.pth) \| [log](https://download.openmmlab.com/mmyolo/v0/yolov5/yolov5_s-v61_fast_1xb64-50e_voc/yolov5_s-v61_fast_1xb64-50e_voc_20221017_234156.log.json) |
-| YOLOv5-m | 512  | Yes |   12.0   |        70.1         | [config](https://github.com/open-mmlab/mmyolo/tree/master/configs/yolov5/voc/yolov5_m-v61_fast_1xb64-50e_voc.py) | [model](https://download.openmmlab.com/mmyolo/v0/yolov5/yolov5_m-v61_fast_1xb64-50e_voc/yolov5_m-v61_fast_1xb64-50e_voc_20221017_114138-815c143a.pth) \| [log](https://download.openmmlab.com/mmyolo/v0/yolov5/yolov5_m-v61_fast_1xb64-50e_voc/yolov5_m-v61_fast_1xb64-50e_voc_20221017_114138.log.json) |
-| YOLOv5-l | 512  | Yes |   10.0   |        73.1         | [config](https://github.com/open-mmlab/mmyolo/tree/master/configs/yolov5/voc/yolov5_l-v61_fast_1xb32-50e_voc.py) | [model](https://download.openmmlab.com/mmyolo/v0/yolov5/yolov5_l-v61_fast_1xb32-50e_voc/yolov5_l-v61_fast_1xb32-50e_voc_20221017_045500-edc7e0d8.pth) \| [log](https://download.openmmlab.com/mmyolo/v0/yolov5/yolov5_l-v61_fast_1xb32-50e_voc/yolov5_l-v61_fast_1xb32-50e_voc_20221017_045500.log.json) |
-
-**Note**:
-
-=======
 | Backbone | size | Batchsize | AMP | Mem (GB) | box AP(COCO metric) |                                                      Config                                                      |                                                                                                                                                 Download                                                                                                                                                 |
 | :------: | :--: | :-------: | :-: | :------: | :-----------------: | :--------------------------------------------------------------------------------------------------------------: | :------------------------------------------------------------------------------------------------------------------------------------------------------------------------------------------------------------------------------------------------------------------------------------------------------: |
 | YOLOv5-n | 512  |    64     | Yes |   3.5    |        51.2         | [config](https://github.com/open-mmlab/mmyolo/tree/master/configs/yolov5/voc/yolov5_n-v61_fast_1xb64-50e_voc.py) | [model](https://download.openmmlab.com/mmyolo/v0/yolov5/yolov5_n-v61_fast_1xb64-50e_voc/yolov5_n-v61_fast_1xb64-50e_voc_20221017_234254-f1493430.pth) \| [log](https://download.openmmlab.com/mmyolo/v0/yolov5/yolov5_n-v61_fast_1xb64-50e_voc/yolov5_n-v61_fast_1xb64-50e_voc_20221017_234254.log.json) |
@@ -51,7 +39,6 @@
 
 Please make sure `mmengine>=0.2.0`.
 
->>>>>>> 7fea9da0
 1. Training on VOC dataset need pretrained model which trained on COCO.
 2. The performance is unstable and may fluctuate by about 0.4 mAP.
 3. Official YOLOv5 use COCO metric, while training VOC dataset.

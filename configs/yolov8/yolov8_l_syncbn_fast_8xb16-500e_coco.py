_base_ = './yolov8_m_syncbn_fast_8xb16-500e_coco.py'

# ========================modified parameters======================
deepen_factor = 1.00
widen_factor = 1.00

last_stage_out_channels = 512

mixup_prob = 0.15

# =======================Unmodified in most cases==================
model = dict(
    backbone=dict(
        last_stage_out_channels=last_stage_out_channels,
        deepen_factor=deepen_factor,
        widen_factor=widen_factor),
    neck=dict(
        deepen_factor=deepen_factor,
        widen_factor=widen_factor,
        in_channels=[256, 512, last_stage_out_channels],
        out_channels=[256, 512, last_stage_out_channels]),
    bbox_head=dict(
        head_module=dict(
            widen_factor=widen_factor,
<<<<<<< HEAD
            in_channels=[256, 512, last_stage_out_channels])))
=======
            in_channels=[256, 512, last_stage_out_channels])))

pre_transform = _base_.pre_transform
albu_train_transform = _base_.albu_train_transform
mosaic_affine_pipeline = _base_.mosaic_affine_pipeline
last_transform = _base_.last_transform

train_pipeline = [
    *pre_transform, *mosaic_affine_pipeline,
    dict(
        type='YOLOv5MixUp',
        prob=mixup_prob,
        pre_transform=[*pre_transform, *mosaic_affine_pipeline]),
    *last_transform
]

train_dataloader = dict(dataset=dict(pipeline=train_pipeline))
>>>>>>> c3acf42d
<|MERGE_RESOLUTION|>--- conflicted
+++ resolved
@@ -3,7 +3,6 @@
 # ========================modified parameters======================
 deepen_factor = 1.00
 widen_factor = 1.00
-
 last_stage_out_channels = 512
 
 mixup_prob = 0.15
@@ -22,9 +21,6 @@
     bbox_head=dict(
         head_module=dict(
             widen_factor=widen_factor,
-<<<<<<< HEAD
-            in_channels=[256, 512, last_stage_out_channels])))
-=======
             in_channels=[256, 512, last_stage_out_channels])))
 
 pre_transform = _base_.pre_transform
@@ -41,5 +37,4 @@
     *last_transform
 ]
 
-train_dataloader = dict(dataset=dict(pipeline=train_pipeline))
->>>>>>> c3acf42d
+train_dataloader = dict(dataset=dict(pipeline=train_pipeline))
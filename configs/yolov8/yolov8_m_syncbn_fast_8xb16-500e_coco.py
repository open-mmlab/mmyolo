--- conflicted
+++ resolved
@@ -3,10 +3,6 @@
 # ========================modified parameters======================
 deepen_factor = 0.67
 widen_factor = 0.75
-<<<<<<< HEAD
-
-last_stage_out_channels = 768
-=======
 last_stage_out_channels = 768
 
 affine_scale = 0.9
@@ -16,7 +12,6 @@
 num_classes = _base_.num_classes
 num_det_layers = _base_.num_det_layers
 img_scale = _base_.img_scale
->>>>>>> c3acf42d
 
 model = dict(
     backbone=dict(
@@ -31,9 +26,6 @@
     bbox_head=dict(
         head_module=dict(
             widen_factor=widen_factor,
-<<<<<<< HEAD
-            in_channels=[256, 512, last_stage_out_channels])))
-=======
             in_channels=[256, 512, last_stage_out_channels])))
 
 pre_transform = _base_.pre_transform
@@ -98,5 +90,4 @@
         type='mmdet.PipelineSwitchHook',
         switch_epoch=_base_.max_epochs - _base_.close_mosaic_epochs,
         switch_pipeline=train_pipeline_stage2)
-]
->>>>>>> c3acf42d
+]
_base_ = './yolov6_s_syncbn_fast_8xb32-400e_coco.py'

<<<<<<< HEAD
# dataset settings
data_root = 'data/coco/'
dataset_type = 'YOLOv5CocoDataset'

num_last_epochs = 15
num_classes = 80

# parameters that often need to be modified
img_scale = (640, 640)  # height, width
deepen_factor = 0.33
widen_factor = 0.5
max_epochs = 300
save_epoch_intervals = 10
train_batch_size_per_gpu = 32
train_num_workers = 8
val_batch_size_per_gpu = 1
val_num_workers = 2

# persistent_workers must be False if num_workers is 0.
persistent_workers = True

# only on Val
batch_shapes_cfg = dict(
    type='BatchShapePolicy',
    batch_size=val_batch_size_per_gpu,
    img_size=img_scale[0],
    size_divisor=32,
    extra_pad_ratio=0.5)

# single-scale training is recommended to
# be turned on, which can speed up training.
env_cfg = dict(cudnn_benchmark=True)

model = dict(
    type='YOLODetector',
    data_preprocessor=dict(
        type='YOLOv5DetDataPreprocessor',
        mean=[0., 0., 0.],
        std=[255., 255., 255.],
        bgr_to_rgb=True),
    backbone=dict(
        type='YOLOv6EfficientRep',
        deepen_factor=deepen_factor,
        widen_factor=widen_factor,
        norm_cfg=dict(type='BN', momentum=0.03, eps=0.001),
        act_cfg=dict(type='ReLU', inplace=True)),
    neck=dict(
        type='YOLOv6RepPAFPN',
        deepen_factor=deepen_factor,
        widen_factor=widen_factor,
        in_channels=[256, 512, 1024],
        out_channels=[128, 256, 512],
        num_csp_blocks=12,
        norm_cfg=dict(type='BN', momentum=0.03, eps=0.001),
        act_cfg=dict(type='ReLU', inplace=True),
    ),
    bbox_head=dict(
        type='YOLOv6Head',
        head_module=dict(
            type='YOLOv6HeadModule',
            num_classes=num_classes,
            in_channels=[128, 256, 512],
            widen_factor=widen_factor,
            norm_cfg=dict(type='BN', momentum=0.03, eps=0.001),
            act_cfg=dict(type='SiLU', inplace=True),
            featmap_strides=[8, 16, 32])),
    train_cfg=dict(
        initial_epoch=4,
        initial_assigner=dict(
            type='BatchATSSAssigner',
            num_classes=num_classes,
            topk=9,
            iou_calculator=dict(type='mmdet.BboxOverlaps2D')),
        assigner=dict(
            type='BatchTaskAlignedAssigner',
            num_classes=num_classes,
            topk=13,
            iou_calculator=dict(type='mmdet.BboxOverlaps2D'),
            alpha=1,
            beta=6),
    ),
    test_cfg=dict(
        multi_label=True,
        nms_pre=30000,
        score_thr=0.001,
        nms=dict(type='nms', iou_threshold=0.65),
        max_per_img=300))

pre_transform = [
    dict(type='LoadImageFromFile', file_client_args=_base_.file_client_args),
    dict(type='LoadAnnotations', with_bbox=True)
]

train_pipeline = [
    *pre_transform,
    dict(
        type='Mosaic',
        img_scale=img_scale,
        pad_val=114.0,
        pre_transform=pre_transform),
    dict(
        type='YOLOv5RandomAffine',
        max_rotate_degree=0.0,
        max_translate_ratio=0.1,
        scaling_ratio_range=(0.5, 1.5),
        border=(-img_scale[0] // 2, -img_scale[1] // 2),
        border_val=(114, 114, 114),
        max_shear_degree=0.0),
    dict(type='YOLOv5HSVRandomAug'),
    dict(type='mmdet.RandomFlip', prob=0.5),
    dict(
        type='mmdet.PackDetInputs',
        meta_keys=('img_id', 'img_path', 'ori_shape', 'img_shape', 'flip',
                   'flip_direction'))
]

train_pipeline_stage2 = [
    *pre_transform,
    dict(type='YOLOv5KeepRatioResize', scale=img_scale),
    dict(
        type='LetterResize',
        scale=img_scale,
        allow_scale_up=True,
        pad_val=dict(img=114)),
    dict(
        type='YOLOv5RandomAffine',
        max_rotate_degree=0.0,
        max_translate_ratio=0.1,
        scaling_ratio_range=(0.5, 1.5),
        max_shear_degree=0.0,
    ),
    dict(type='YOLOv5HSVRandomAug'),
    dict(type='mmdet.RandomFlip', prob=0.5),
    dict(
        type='mmdet.PackDetInputs',
        meta_keys=('img_id', 'img_path', 'ori_shape', 'img_shape', 'flip',
                   'flip_direction'))
]

train_dataloader = dict(
    batch_size=train_batch_size_per_gpu,
    num_workers=train_num_workers,
    collate_fn=dict(type='yolov5_collate'),
    persistent_workers=persistent_workers,
    pin_memory=True,
    sampler=dict(type='DefaultSampler', shuffle=True),
    dataset=dict(
        type=dataset_type,
        data_root=data_root,
        ann_file='annotations/instances_train2017.json',
        data_prefix=dict(img='train2017/'),
        filter_cfg=dict(filter_empty_gt=False, min_size=32),
        pipeline=train_pipeline))

test_pipeline = [
    dict(
        type='LoadImageFromFile',
        file_client_args={{_base_.file_client_args}}),
    dict(type='YOLOv5KeepRatioResize', scale=img_scale),
    dict(
        type='LetterResize',
        scale=img_scale,
        allow_scale_up=False,
        pad_val=dict(img=114)),
    dict(type='LoadAnnotations', with_bbox=True),
    dict(
        type='mmdet.PackDetInputs',
        meta_keys=('img_id', 'img_path', 'ori_shape', 'img_shape',
                   'scale_factor', 'pad_param'))
]

val_dataloader = dict(
    batch_size=val_batch_size_per_gpu,
    num_workers=val_num_workers,
    persistent_workers=persistent_workers,
    pin_memory=True,
    drop_last=False,
    sampler=dict(type='DefaultSampler', shuffle=False),
    dataset=dict(
        type=dataset_type,
        data_root=data_root,
        test_mode=True,
        data_prefix=dict(img='val2017/'),
        ann_file='annotations/instances_val2017.json',
        pipeline=test_pipeline,
        batch_shapes_cfg=batch_shapes_cfg))

test_dataloader = val_dataloader

optim_wrapper = dict(
    type='OptimWrapper',
    optimizer=dict(
        type='SGD',
        lr=0.01,
        momentum=0.937,
        weight_decay=0.0005,
        nesterov=True,
        batch_size_per_gpu=train_batch_size_per_gpu),
    constructor='YOLOv5OptimizerConstructor')
=======
max_epochs = 300
num_last_epochs = 15
>>>>>>> d7c17552

default_hooks = dict(
    param_scheduler=dict(
        type='YOLOv5ParamSchedulerHook',
        scheduler_type='cosine',
        lr_factor=0.01,
        max_epochs=max_epochs))

custom_hooks = [
    dict(
        type='EMAHook',
        ema_type='ExpMomentumEMA',
        momentum=0.0001,
        update_buffers=True,
        priority=49),
    dict(
        type='mmdet.PipelineSwitchHook',
        switch_epoch=max_epochs - num_last_epochs,
        switch_pipeline=_base_.train_pipeline_stage2)
]

train_cfg = dict(
    max_epochs=max_epochs,
    dynamic_intervals=[(max_epochs - num_last_epochs, 1)])<|MERGE_RESOLUTION|>--- conflicted
+++ resolved
@@ -1,209 +1,7 @@
 _base_ = './yolov6_s_syncbn_fast_8xb32-400e_coco.py'
 
-<<<<<<< HEAD
-# dataset settings
-data_root = 'data/coco/'
-dataset_type = 'YOLOv5CocoDataset'
-
-num_last_epochs = 15
-num_classes = 80
-
-# parameters that often need to be modified
-img_scale = (640, 640)  # height, width
-deepen_factor = 0.33
-widen_factor = 0.5
-max_epochs = 300
-save_epoch_intervals = 10
-train_batch_size_per_gpu = 32
-train_num_workers = 8
-val_batch_size_per_gpu = 1
-val_num_workers = 2
-
-# persistent_workers must be False if num_workers is 0.
-persistent_workers = True
-
-# only on Val
-batch_shapes_cfg = dict(
-    type='BatchShapePolicy',
-    batch_size=val_batch_size_per_gpu,
-    img_size=img_scale[0],
-    size_divisor=32,
-    extra_pad_ratio=0.5)
-
-# single-scale training is recommended to
-# be turned on, which can speed up training.
-env_cfg = dict(cudnn_benchmark=True)
-
-model = dict(
-    type='YOLODetector',
-    data_preprocessor=dict(
-        type='YOLOv5DetDataPreprocessor',
-        mean=[0., 0., 0.],
-        std=[255., 255., 255.],
-        bgr_to_rgb=True),
-    backbone=dict(
-        type='YOLOv6EfficientRep',
-        deepen_factor=deepen_factor,
-        widen_factor=widen_factor,
-        norm_cfg=dict(type='BN', momentum=0.03, eps=0.001),
-        act_cfg=dict(type='ReLU', inplace=True)),
-    neck=dict(
-        type='YOLOv6RepPAFPN',
-        deepen_factor=deepen_factor,
-        widen_factor=widen_factor,
-        in_channels=[256, 512, 1024],
-        out_channels=[128, 256, 512],
-        num_csp_blocks=12,
-        norm_cfg=dict(type='BN', momentum=0.03, eps=0.001),
-        act_cfg=dict(type='ReLU', inplace=True),
-    ),
-    bbox_head=dict(
-        type='YOLOv6Head',
-        head_module=dict(
-            type='YOLOv6HeadModule',
-            num_classes=num_classes,
-            in_channels=[128, 256, 512],
-            widen_factor=widen_factor,
-            norm_cfg=dict(type='BN', momentum=0.03, eps=0.001),
-            act_cfg=dict(type='SiLU', inplace=True),
-            featmap_strides=[8, 16, 32])),
-    train_cfg=dict(
-        initial_epoch=4,
-        initial_assigner=dict(
-            type='BatchATSSAssigner',
-            num_classes=num_classes,
-            topk=9,
-            iou_calculator=dict(type='mmdet.BboxOverlaps2D')),
-        assigner=dict(
-            type='BatchTaskAlignedAssigner',
-            num_classes=num_classes,
-            topk=13,
-            iou_calculator=dict(type='mmdet.BboxOverlaps2D'),
-            alpha=1,
-            beta=6),
-    ),
-    test_cfg=dict(
-        multi_label=True,
-        nms_pre=30000,
-        score_thr=0.001,
-        nms=dict(type='nms', iou_threshold=0.65),
-        max_per_img=300))
-
-pre_transform = [
-    dict(type='LoadImageFromFile', file_client_args=_base_.file_client_args),
-    dict(type='LoadAnnotations', with_bbox=True)
-]
-
-train_pipeline = [
-    *pre_transform,
-    dict(
-        type='Mosaic',
-        img_scale=img_scale,
-        pad_val=114.0,
-        pre_transform=pre_transform),
-    dict(
-        type='YOLOv5RandomAffine',
-        max_rotate_degree=0.0,
-        max_translate_ratio=0.1,
-        scaling_ratio_range=(0.5, 1.5),
-        border=(-img_scale[0] // 2, -img_scale[1] // 2),
-        border_val=(114, 114, 114),
-        max_shear_degree=0.0),
-    dict(type='YOLOv5HSVRandomAug'),
-    dict(type='mmdet.RandomFlip', prob=0.5),
-    dict(
-        type='mmdet.PackDetInputs',
-        meta_keys=('img_id', 'img_path', 'ori_shape', 'img_shape', 'flip',
-                   'flip_direction'))
-]
-
-train_pipeline_stage2 = [
-    *pre_transform,
-    dict(type='YOLOv5KeepRatioResize', scale=img_scale),
-    dict(
-        type='LetterResize',
-        scale=img_scale,
-        allow_scale_up=True,
-        pad_val=dict(img=114)),
-    dict(
-        type='YOLOv5RandomAffine',
-        max_rotate_degree=0.0,
-        max_translate_ratio=0.1,
-        scaling_ratio_range=(0.5, 1.5),
-        max_shear_degree=0.0,
-    ),
-    dict(type='YOLOv5HSVRandomAug'),
-    dict(type='mmdet.RandomFlip', prob=0.5),
-    dict(
-        type='mmdet.PackDetInputs',
-        meta_keys=('img_id', 'img_path', 'ori_shape', 'img_shape', 'flip',
-                   'flip_direction'))
-]
-
-train_dataloader = dict(
-    batch_size=train_batch_size_per_gpu,
-    num_workers=train_num_workers,
-    collate_fn=dict(type='yolov5_collate'),
-    persistent_workers=persistent_workers,
-    pin_memory=True,
-    sampler=dict(type='DefaultSampler', shuffle=True),
-    dataset=dict(
-        type=dataset_type,
-        data_root=data_root,
-        ann_file='annotations/instances_train2017.json',
-        data_prefix=dict(img='train2017/'),
-        filter_cfg=dict(filter_empty_gt=False, min_size=32),
-        pipeline=train_pipeline))
-
-test_pipeline = [
-    dict(
-        type='LoadImageFromFile',
-        file_client_args={{_base_.file_client_args}}),
-    dict(type='YOLOv5KeepRatioResize', scale=img_scale),
-    dict(
-        type='LetterResize',
-        scale=img_scale,
-        allow_scale_up=False,
-        pad_val=dict(img=114)),
-    dict(type='LoadAnnotations', with_bbox=True),
-    dict(
-        type='mmdet.PackDetInputs',
-        meta_keys=('img_id', 'img_path', 'ori_shape', 'img_shape',
-                   'scale_factor', 'pad_param'))
-]
-
-val_dataloader = dict(
-    batch_size=val_batch_size_per_gpu,
-    num_workers=val_num_workers,
-    persistent_workers=persistent_workers,
-    pin_memory=True,
-    drop_last=False,
-    sampler=dict(type='DefaultSampler', shuffle=False),
-    dataset=dict(
-        type=dataset_type,
-        data_root=data_root,
-        test_mode=True,
-        data_prefix=dict(img='val2017/'),
-        ann_file='annotations/instances_val2017.json',
-        pipeline=test_pipeline,
-        batch_shapes_cfg=batch_shapes_cfg))
-
-test_dataloader = val_dataloader
-
-optim_wrapper = dict(
-    type='OptimWrapper',
-    optimizer=dict(
-        type='SGD',
-        lr=0.01,
-        momentum=0.937,
-        weight_decay=0.0005,
-        nesterov=True,
-        batch_size_per_gpu=train_batch_size_per_gpu),
-    constructor='YOLOv5OptimizerConstructor')
-=======
 max_epochs = 300
 num_last_epochs = 15
->>>>>>> d7c17552
 
 default_hooks = dict(
     param_scheduler=dict(
